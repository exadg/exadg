/*  ______________________________________________________________________
 *
 *  ExaDG - High-Order Discontinuous Galerkin for the Exa-Scale
 *
 *  Copyright (C) 2021 by the ExaDG authors
 *
 *  This program is free software: you can redistribute it and/or modify
 *  it under the terms of the GNU General Public License as published by
 *  the Free Software Foundation, either version 3 of the License, or
 *  (at your option) any later version.
 *
 *  This program is distributed in the hope that it will be useful,
 *  but WITHOUT ANY WARRANTY; without even the implied warranty of
 *  MERCHANTABILITY or FITNESS FOR A PARTICULAR PURPOSE.  See the
 *  GNU General Public License for more details.
 *
 *  You should have received a copy of the GNU General Public License
 *  along with this program.  If not, see <https://www.gnu.org/licenses/>.
 *  ______________________________________________________________________
 */

#ifndef INCLUDE_SOLVERS_AND_PRECONDITIONERS_MGCOARSEGRIDSOLVERS_H_
#define INCLUDE_SOLVERS_AND_PRECONDITIONERS_MGCOARSEGRIDSOLVERS_H_

// deal.II
#include <deal.II/lac/la_parallel_vector.h>
#include <deal.II/lac/solver_cg.h>
#include <deal.II/lac/solver_control.h>
#include <deal.II/lac/solver_gmres.h>
#include <deal.II/multigrid/mg_base.h>
#include <deal.II/numerics/vector_tools_mean_value.h>

// ExaDG
#include <exadg/solvers_and_preconditioners/multigrid/smoothers/chebyshev_smoother.h>
#include <exadg/solvers_and_preconditioners/preconditioners/block_jacobi_preconditioner.h>
#include <exadg/solvers_and_preconditioners/preconditioners/jacobi_preconditioner.h>
#include <exadg/solvers_and_preconditioners/preconditioners/preconditioner_amg.h>
#include <exadg/solvers_and_preconditioners/preconditioners/preconditioner_base.h>
#include <exadg/solvers_and_preconditioners/solvers/iterative_solvers_dealii_wrapper.h>
#include <exadg/solvers_and_preconditioners/solvers/solver_data.h>
#include <exadg/solvers_and_preconditioners/utilities/linear_algebra_utilities.h>

namespace ExaDG
{
/**
 * Base class for multigrid coarse-grid solvers in order to define update() function in addition to
 * the interface of dealii::MGCoarseGridBase.
 */
template<typename Operator>
class CoarseGridSolverBase
  : public dealii::MGCoarseGridBase<
      dealii::LinearAlgebra::distributed::Vector<typename Operator::value_type>>
{
public:
  virtual ~CoarseGridSolverBase(){};

  virtual void
  update() = 0;
};

<<<<<<< HEAD
enum class KrylovSolverType
{
  CG,
  GMRES
};

template<int dim, typename Operator>
=======
template<typename Operator>
>>>>>>> 683e3a5e
class MGCoarseKrylov : public CoarseGridSolverBase<Operator>
{
public:
  typedef typename Operator::value_type Number;

  typedef dealii::LinearAlgebra::distributed::Vector<Number> VectorType;

  struct AdditionalData
  {
    /**
     * Constructor.
     */
    AdditionalData()
      : solver_type(MultigridCoarseGridSolver::CG),
        solver_data(SolverData(1e4, 1.e-12, 1.e-3, 100)),
        operator_is_singular(false),
        preconditioner(MultigridCoarseGridPreconditioner::None),
        amg_data(AMGData())
    {
    }

    // Type of Krylov solver
    MultigridCoarseGridSolver solver_type;

    // Solver data
    SolverData solver_data;

    // in case of singular operators (with constant vectors forming the nullspace) the rhs vector
    // has to be projected onto the space of vectors with zero mean prior to solving the coarse
    // grid problem
    bool operator_is_singular;

    // Preconditioner
    MultigridCoarseGridPreconditioner preconditioner;

    // Configuration of AMG settings
    AMGData amg_data;
  };

  MGCoarseKrylov(Operator const &                pde_operator_in,
                 bool const                      initialize,
                 AdditionalData const &          additional_data,
                 dealii::DoFHandler<dim> const & dof_handler,
                 dealii::Mapping<dim> const &    mapping,
                 MPI_Comm const &                comm)
    : pde_operator(pde_operator_in), additional_data(additional_data), mpi_comm(comm)
  {
    if(additional_data.preconditioner == MultigridCoarseGridPreconditioner::PointJacobi)
    {
      preconditioner = std::make_shared<JacobiPreconditioner<Operator>>(pde_operator, initialize);

      std::shared_ptr<JacobiPreconditioner<Operator>> jacobi =
        std::dynamic_pointer_cast<JacobiPreconditioner<Operator>>(preconditioner);
      AssertDimension(jacobi->get_size_of_diagonal(), pde_operator.m());
    }
    else if(additional_data.preconditioner == MultigridCoarseGridPreconditioner::BlockJacobi)
    {
      preconditioner =
        std::make_shared<BlockJacobiPreconditioner<Operator>>(pde_operator, initialize);
    }
    else if(additional_data.preconditioner == MultigridCoarseGridPreconditioner::AMG)
    {
<<<<<<< HEAD
      if(additional_data.amg_data.amg_type == AMGType::ML)
      {
#ifdef DEAL_II_WITH_TRILINOS
        preconditioner_amg = std::make_shared<PreconditionerML<dim, Operator, NumberAMG>>(
          pde_operator,
          initialize,
          additional_data.amg_data.amg_operator_type,
          dof_handler,
          mapping,
          additional_data.amg_data.ml_data);
#else
        AssertThrow(false, dealii::ExcMessage("deal.II is not compiled with Trilinos!"));
#endif
      }
      else if(additional_data.amg_data.amg_type == AMGType::BoomerAMG)
      {
#ifdef DEAL_II_WITH_PETSC
        preconditioner_amg = std::make_shared<PreconditionerBoomerAMG<Operator, NumberAMG>>(
          pde_operator, initialize, additional_data.amg_data.boomer_data);
#else
        AssertThrow(false, dealii::ExcMessage("deal.II is not compiled with PETSc!"));
#endif
      }
      else
      {
        AssertThrow(false, dealii::ExcNotImplemented());
      }
=======
      preconditioner =
        std::make_shared<PreconditionerAMG<Operator, Number>>(pde_operator,
                                                              initialize,
                                                              additional_data.amg_data);
>>>>>>> 683e3a5e
    }
    else
    {
      AssertThrow(
        additional_data.preconditioner == MultigridCoarseGridPreconditioner::None or
          additional_data.preconditioner == MultigridCoarseGridPreconditioner::PointJacobi or
          additional_data.preconditioner == MultigridCoarseGridPreconditioner::BlockJacobi or
          additional_data.preconditioner == MultigridCoarseGridPreconditioner::AMG,
        dealii::ExcMessage("Specified preconditioner for PCG coarse grid solver not implemented."));
    }
  }

  void
  update() final
  {
    if(additional_data.preconditioner == MultigridCoarseGridPreconditioner::None)
    {
      // do nothing
    }
    else if(additional_data.preconditioner == MultigridCoarseGridPreconditioner::PointJacobi or
            additional_data.preconditioner == MultigridCoarseGridPreconditioner::BlockJacobi or
            additional_data.preconditioner == MultigridCoarseGridPreconditioner::AMG)
    {
      preconditioner->update();
    }
    else
    {
      AssertThrow(false, dealii::ExcMessage("Not implemented."));
    }
  }

  void
  operator()(unsigned int const, VectorType & dst, VectorType const & src) const final
  {
    VectorType r(src);
    if(additional_data.operator_is_singular)
      dealii::VectorTools::subtract_mean_value(r);

    if(additional_data.preconditioner == MultigridCoarseGridPreconditioner::AMG)
    {
<<<<<<< HEAD
      if(additional_data.amg_data.amg_type == AMGType::ML)
      {
#ifdef DEAL_II_WITH_TRILINOS
        // create temporal vectors of type NumberAMG (double)
        VectorTypeAMG dst_tri;
        dst_tri.reinit(dst, false);
        VectorTypeAMG src_tri;
        src_tri.reinit(r, true);
        src_tri.copy_locally_owned_data_from(r);

        std::shared_ptr<PreconditionerML<dim, Operator, NumberAMG>> coarse_operator =
          std::dynamic_pointer_cast<PreconditionerML<dim, Operator, NumberAMG>>(preconditioner_amg);

        dealii::ReductionControl solver_control(additional_data.solver_data.max_iter,
                                                additional_data.solver_data.abs_tol,
                                                additional_data.solver_data.rel_tol);

        if(additional_data.solver_type == KrylovSolverType::CG)
        {
          dealii::SolverCG<VectorTypeAMG> solver(solver_control);
          solver.solve(coarse_operator->system_matrix, dst_tri, src_tri, *preconditioner_amg);
        }
        else if(additional_data.solver_type == KrylovSolverType::GMRES)
        {
          typename dealii::SolverGMRES<VectorTypeAMG>::AdditionalData gmres_data;
          gmres_data.max_n_tmp_vectors     = additional_data.solver_data.max_krylov_size;
          gmres_data.right_preconditioning = true;
=======
      std::shared_ptr<PreconditionerAMG<Operator, Number>> preconditioner_amg =
        std::dynamic_pointer_cast<PreconditionerAMG<Operator, Number>>(preconditioner);
>>>>>>> 683e3a5e

      preconditioner_amg->apply_krylov_solver_with_amg_preconditioner(dst,
                                                                      r,
                                                                      additional_data.solver_type,
                                                                      additional_data.solver_data);
    }
    else
    {
      std::shared_ptr<Krylov::SolverBase<VectorType>> solver;

      if(additional_data.solver_type == MultigridCoarseGridSolver::CG)
      {
        Krylov::SolverDataCG solver_data;
        solver_data.max_iter             = additional_data.solver_data.max_iter;
        solver_data.solver_tolerance_abs = additional_data.solver_data.abs_tol;
        solver_data.solver_tolerance_rel = additional_data.solver_data.rel_tol;

        if(additional_data.preconditioner == MultigridCoarseGridPreconditioner::None)
        {
          solver_data.use_preconditioner = false;
        }
        else if(additional_data.preconditioner == MultigridCoarseGridPreconditioner::PointJacobi or
                additional_data.preconditioner == MultigridCoarseGridPreconditioner::BlockJacobi)
        {
          solver_data.use_preconditioner = true;
        }
        else
        {
          AssertThrow(false, dealii::ExcMessage("Not implemented."));
        }

        solver.reset(new Krylov::SolverCG<Operator, PreconditionerBase<Number>, VectorType>(
          pde_operator, *preconditioner, solver_data));
      }
      else if(additional_data.solver_type == MultigridCoarseGridSolver::GMRES)
      {
        Krylov::SolverDataGMRES solver_data;

        solver_data.max_iter             = additional_data.solver_data.max_iter;
        solver_data.solver_tolerance_abs = additional_data.solver_data.abs_tol;
        solver_data.solver_tolerance_rel = additional_data.solver_data.rel_tol;
        solver_data.max_n_tmp_vectors    = additional_data.solver_data.max_krylov_size;

        if(additional_data.preconditioner == MultigridCoarseGridPreconditioner::None)
        {
          solver_data.use_preconditioner = false;
        }
        else if(additional_data.preconditioner == MultigridCoarseGridPreconditioner::PointJacobi or
                additional_data.preconditioner == MultigridCoarseGridPreconditioner::BlockJacobi)
        {
          solver_data.use_preconditioner = true;
        }
        else
        {
          AssertThrow(false, dealii::ExcMessage("Not implemented."));
        }

        solver.reset(new Krylov::SolverGMRES<Operator, PreconditionerBase<Number>, VectorType>(
          pde_operator, *preconditioner, solver_data, mpi_comm));
      }
      else
      {
        AssertThrow(false, dealii::ExcMessage("Not implemented."));
      }

      // Note that the preconditioner has already been updated
      solver->solve(dst, r);
    }
  }

private:
  const Operator & pde_operator;

  std::shared_ptr<PreconditionerBase<Number>> preconditioner;

  AdditionalData additional_data;

  MPI_Comm const mpi_comm;
};


template<typename Operator>
class MGCoarseChebyshev : public CoarseGridSolverBase<Operator>
{
public:
  typedef typename Operator::value_type MultigridNumber;

  typedef dealii::LinearAlgebra::distributed::Vector<MultigridNumber> VectorType;

  typedef dealii::PreconditionChebyshev<Operator, VectorType, dealii::DiagonalMatrix<VectorType>>
    DealiiChebyshev;

  MGCoarseChebyshev(Operator const &                          coarse_operator_in,
                    bool const                                initialize_preconditioner_in,
                    double const                              relative_tolerance_in,
                    MultigridCoarseGridPreconditioner const & preconditioner,
                    bool const                                operator_is_singular_in)
    : coarse_operator(coarse_operator_in),
      relative_tolerance(relative_tolerance_in),
      operator_is_singular(operator_is_singular_in)
  {
    AssertThrow(preconditioner == MultigridCoarseGridPreconditioner::PointJacobi,
                dealii::ExcMessage(
                  "Only PointJacobi preconditioner implemented for Chebyshev coarse-grid solver."));

    if(initialize_preconditioner_in)
    {
      update();
    }
  }

  void
  update() final
  {
    // use Chebyshev smoother of high degree to solve the coarse grid problem approximately
    typename DealiiChebyshev::AdditionalData dealii_additional_data;

    std::shared_ptr<dealii::DiagonalMatrix<VectorType>> diagonal_matrix =
      std::make_shared<dealii::DiagonalMatrix<VectorType>>();
    VectorType & diagonal_vector = diagonal_matrix->get_vector();

    coarse_operator.initialize_dof_vector(diagonal_vector);
    coarse_operator.calculate_inverse_diagonal(diagonal_vector);

    std::pair<double, double> eigenvalues =
      compute_eigenvalues(coarse_operator, diagonal_vector, operator_is_singular);

    double const factor = 1.1;

    dealii_additional_data.preconditioner  = diagonal_matrix;
    dealii_additional_data.max_eigenvalue  = factor * eigenvalues.second;
    dealii_additional_data.smoothing_range = eigenvalues.second / eigenvalues.first * factor;

    double sigma = (1. - std::sqrt(1. / dealii_additional_data.smoothing_range)) /
                   (1. + std::sqrt(1. / dealii_additional_data.smoothing_range));

    // calculate/estimate the number of Chebyshev iterations needed to reach a specified relative
    // solver tolerance
    double const eps = relative_tolerance;

    dealii_additional_data.degree = static_cast<unsigned int>(
      std::log(1. / eps + std::sqrt(1. / eps / eps - 1.)) / std::log(1. / sigma));
    dealii_additional_data.eig_cg_n_iterations = 0;

    chebyshev_smoother = std::make_shared<DealiiChebyshev>();
    chebyshev_smoother->initialize(coarse_operator, dealii_additional_data);
  }

  void
  operator()(unsigned int const level, VectorType & dst, const VectorType & src) const final
  {
    AssertThrow(chebyshev_smoother.get() != 0,
                dealii::ExcMessage("MGCoarseChebyshev: chebyshev_smoother is not initialized."));

    AssertThrow(level == 0, dealii::ExcNotImplemented());

    chebyshev_smoother->vmult(dst, src);
  }

private:
  Operator const & coarse_operator;
  double const     relative_tolerance;
  bool const       operator_is_singular;

  std::shared_ptr<DealiiChebyshev> chebyshev_smoother;
};

<<<<<<< HEAD
template<int dim, typename Operator>
=======
/**
 * The aim if this class is to translate PreconditionerAMG to a coarse-grid solver with the function
 * operator()().
 */
template<typename Operator>
>>>>>>> 683e3a5e
class MGCoarseAMG : public CoarseGridSolverBase<Operator>
{
private:
  typedef typename Operator::value_type Number;

  typedef dealii::LinearAlgebra::distributed::Vector<Number> VectorType;

public:
  MGCoarseAMG(Operator const &                op,
              bool const                      initialize,
              dealii::DoFHandler<dim> const & dof_handler,
              dealii::Mapping<dim> const &    mapping,
              AMGData                         data = AMGData())
  {
<<<<<<< HEAD
    (void)op;
    (void)data;
    (void)dof_handler;
    (void)mapping;

    if(data.amg_type == AMGType::BoomerAMG)
    {
#ifdef DEAL_II_WITH_PETSC
      amg_preconditioner =
        std::make_shared<PreconditionerBoomerAMG<Operator, NumberAMG>>(op,
                                                                       initialize,
                                                                       data.boomer_data);
#else
      AssertThrow(false, dealii::ExcMessage("deal.II is not compiled with PETSc!"));
#endif
    }
    else if(data.amg_type == AMGType::ML)
    {
#ifdef DEAL_II_WITH_TRILINOS
      amg_preconditioner = std::make_shared<PreconditionerML<dim, Operator, NumberAMG>>(
        op, initialize, data.amg_operator_type, dof_handler, mapping, data.ml_data);
#else
      AssertThrow(false, dealii::ExcMessage("deal.II is not compiled with Trilinos!"));
#endif
    }
    else
    {
      AssertThrow(false, dealii::ExcNotImplemented());
    }
=======
    amg_preconditioner =
      std::make_shared<PreconditionerAMG<Operator, Number>>(op, initialize, data);
>>>>>>> 683e3a5e
  }

  void
  update() final
  {
    amg_preconditioner->update();
  }

  void
  operator()(unsigned int const /*level*/, VectorType & dst, VectorType const & src) const final
  {
    amg_preconditioner->vmult(dst, src);
  }

private:
  std::shared_ptr<PreconditionerAMG<Operator, Number>> amg_preconditioner;
};

} // namespace ExaDG

#endif /* INCLUDE_SOLVERS_AND_PRECONDITIONERS_MGCOARSEGRIDSOLVERS_H_ */<|MERGE_RESOLUTION|>--- conflicted
+++ resolved
@@ -58,17 +58,7 @@
   update() = 0;
 };
 
-<<<<<<< HEAD
-enum class KrylovSolverType
-{
-  CG,
-  GMRES
-};
-
 template<int dim, typename Operator>
-=======
-template<typename Operator>
->>>>>>> 683e3a5e
 class MGCoarseKrylov : public CoarseGridSolverBase<Operator>
 {
 public:
@@ -131,40 +121,8 @@
     }
     else if(additional_data.preconditioner == MultigridCoarseGridPreconditioner::AMG)
     {
-<<<<<<< HEAD
-      if(additional_data.amg_data.amg_type == AMGType::ML)
-      {
-#ifdef DEAL_II_WITH_TRILINOS
-        preconditioner_amg = std::make_shared<PreconditionerML<dim, Operator, NumberAMG>>(
-          pde_operator,
-          initialize,
-          additional_data.amg_data.amg_operator_type,
-          dof_handler,
-          mapping,
-          additional_data.amg_data.ml_data);
-#else
-        AssertThrow(false, dealii::ExcMessage("deal.II is not compiled with Trilinos!"));
-#endif
-      }
-      else if(additional_data.amg_data.amg_type == AMGType::BoomerAMG)
-      {
-#ifdef DEAL_II_WITH_PETSC
-        preconditioner_amg = std::make_shared<PreconditionerBoomerAMG<Operator, NumberAMG>>(
-          pde_operator, initialize, additional_data.amg_data.boomer_data);
-#else
-        AssertThrow(false, dealii::ExcMessage("deal.II is not compiled with PETSc!"));
-#endif
-      }
-      else
-      {
-        AssertThrow(false, dealii::ExcNotImplemented());
-      }
-=======
-      preconditioner =
-        std::make_shared<PreconditionerAMG<Operator, Number>>(pde_operator,
-                                                              initialize,
-                                                              additional_data.amg_data);
->>>>>>> 683e3a5e
+      preconditioner = std::make_shared<PreconditionerAMG<dim, Operator, Number>>(
+        pde_operator, initialize, additional_data.amg_data, dof_handler, mapping);
     }
     else
     {
@@ -205,38 +163,8 @@
 
     if(additional_data.preconditioner == MultigridCoarseGridPreconditioner::AMG)
     {
-<<<<<<< HEAD
-      if(additional_data.amg_data.amg_type == AMGType::ML)
-      {
-#ifdef DEAL_II_WITH_TRILINOS
-        // create temporal vectors of type NumberAMG (double)
-        VectorTypeAMG dst_tri;
-        dst_tri.reinit(dst, false);
-        VectorTypeAMG src_tri;
-        src_tri.reinit(r, true);
-        src_tri.copy_locally_owned_data_from(r);
-
-        std::shared_ptr<PreconditionerML<dim, Operator, NumberAMG>> coarse_operator =
-          std::dynamic_pointer_cast<PreconditionerML<dim, Operator, NumberAMG>>(preconditioner_amg);
-
-        dealii::ReductionControl solver_control(additional_data.solver_data.max_iter,
-                                                additional_data.solver_data.abs_tol,
-                                                additional_data.solver_data.rel_tol);
-
-        if(additional_data.solver_type == KrylovSolverType::CG)
-        {
-          dealii::SolverCG<VectorTypeAMG> solver(solver_control);
-          solver.solve(coarse_operator->system_matrix, dst_tri, src_tri, *preconditioner_amg);
-        }
-        else if(additional_data.solver_type == KrylovSolverType::GMRES)
-        {
-          typename dealii::SolverGMRES<VectorTypeAMG>::AdditionalData gmres_data;
-          gmres_data.max_n_tmp_vectors     = additional_data.solver_data.max_krylov_size;
-          gmres_data.right_preconditioning = true;
-=======
-      std::shared_ptr<PreconditionerAMG<Operator, Number>> preconditioner_amg =
-        std::dynamic_pointer_cast<PreconditionerAMG<Operator, Number>>(preconditioner);
->>>>>>> 683e3a5e
+      std::shared_ptr<PreconditionerAMG<dim, Operator, Number>> preconditioner_amg =
+        std::dynamic_pointer_cast<PreconditionerAMG<dim, Operator, Number>>(preconditioner);
 
       preconditioner_amg->apply_krylov_solver_with_amg_preconditioner(dst,
                                                                       r,
@@ -404,15 +332,11 @@
   std::shared_ptr<DealiiChebyshev> chebyshev_smoother;
 };
 
-<<<<<<< HEAD
-template<int dim, typename Operator>
-=======
 /**
  * The aim if this class is to translate PreconditionerAMG to a coarse-grid solver with the function
  * operator()().
  */
-template<typename Operator>
->>>>>>> 683e3a5e
+template<int dim, typename Operator>
 class MGCoarseAMG : public CoarseGridSolverBase<Operator>
 {
 private:
@@ -427,40 +351,8 @@
               dealii::Mapping<dim> const &    mapping,
               AMGData                         data = AMGData())
   {
-<<<<<<< HEAD
-    (void)op;
-    (void)data;
-    (void)dof_handler;
-    (void)mapping;
-
-    if(data.amg_type == AMGType::BoomerAMG)
-    {
-#ifdef DEAL_II_WITH_PETSC
-      amg_preconditioner =
-        std::make_shared<PreconditionerBoomerAMG<Operator, NumberAMG>>(op,
-                                                                       initialize,
-                                                                       data.boomer_data);
-#else
-      AssertThrow(false, dealii::ExcMessage("deal.II is not compiled with PETSc!"));
-#endif
-    }
-    else if(data.amg_type == AMGType::ML)
-    {
-#ifdef DEAL_II_WITH_TRILINOS
-      amg_preconditioner = std::make_shared<PreconditionerML<dim, Operator, NumberAMG>>(
-        op, initialize, data.amg_operator_type, dof_handler, mapping, data.ml_data);
-#else
-      AssertThrow(false, dealii::ExcMessage("deal.II is not compiled with Trilinos!"));
-#endif
-    }
-    else
-    {
-      AssertThrow(false, dealii::ExcNotImplemented());
-    }
-=======
-    amg_preconditioner =
-      std::make_shared<PreconditionerAMG<Operator, Number>>(op, initialize, data);
->>>>>>> 683e3a5e
+    amg_preconditioner = std::make_shared<PreconditionerAMG<dim, Operator, Number>>(
+      op, initialize, data, dof_handler, mapping);
   }
 
   void
@@ -476,7 +368,7 @@
   }
 
 private:
-  std::shared_ptr<PreconditionerAMG<Operator, Number>> amg_preconditioner;
+  std::shared_ptr<PreconditionerAMG<dim, Operator, Number>> amg_preconditioner;
 };
 
 } // namespace ExaDG
