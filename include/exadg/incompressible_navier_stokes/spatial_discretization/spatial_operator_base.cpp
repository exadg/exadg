--- conflicted
+++ resolved
@@ -1211,13 +1211,14 @@
 }
 
 template<int dim, typename Number>
-<<<<<<< HEAD
 void
 SpatialOperatorBase<dim, Number>::set_robin_parameter_traction_output(
   double const robin_parameter_in) const
 {
   this->robin_parameter_traction_output = robin_parameter_in;
-=======
+}
+
+template<int dim, typename Number>
 std::shared_ptr<dealii::FiniteElement<dim>>
 SpatialOperatorBase<dim, Number>::setup_fe_u(SpatialDiscretization const spatial_discretization,
                                              ElementType const           element_type,
@@ -1247,7 +1248,6 @@
   }
 
   return fe;
->>>>>>> 8e455095
 }
 
 template<int dim, typename Number>
