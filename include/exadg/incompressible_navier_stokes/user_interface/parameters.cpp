/*  ______________________________________________________________________
 *
 *  ExaDG - High-Order Discontinuous Galerkin for the Exa-Scale
 *
 *  Copyright (C) 2021 by the ExaDG authors
 *
 *  This program is free software: you can redistribute it and/or modify
 *  it under the terms of the GNU General Public License as published by
 *  the Free Software Foundation, either version 3 of the License, or
 *  (at your option) any later version.
 *
 *  This program is distributed in the hope that it will be useful,
 *  but WITHOUT ANY WARRANTY; without even the implied warranty of
 *  MERCHANTABILITY or FITNESS FOR A PARTICULAR PURPOSE.  See the
 *  GNU General Public License for more details.
 *
 *  You should have received a copy of the GNU General Public License
 *  along with this program.  If not, see <https://www.gnu.org/licenses/>.
 *  ______________________________________________________________________
 */

// deal.II
#include <deal.II/base/exceptions.h>

// ExaDG
#include <exadg/incompressible_navier_stokes/user_interface/parameters.h>
#include <exadg/utilities/print_functions.h>

namespace ExaDG
{
namespace IncNS
{
// standard constructor that initializes parameters
Parameters::Parameters()
  : // MATHEMATICAL MODEL
    problem_type(ProblemType::Undefined),
    equation_type(EquationType::Undefined),
    formulation_viscous_term(FormulationViscousTerm::LaplaceFormulation),
    formulation_convective_term(FormulationConvectiveTerm::DivergenceFormulation),
    use_outflow_bc_convective_term(false),
    right_hand_side(false),
    boussinesq_term(false),
    boussinesq_dynamic_part_only(false),

    // ALE
    ale_formulation(false),
    mesh_movement_type(MeshMovementType::Function),
    neumann_with_variable_normal_vector(false),

    // PHYSICAL QUANTITIES
    start_time(0.),
    end_time(-1.),
    viscosity(-1.),
    density(1.),
    thermal_expansion_coefficient(1.0),
    reference_temperature(0.0),

    // TEMPORAL DISCRETIZATION
    solver_type(SolverType::Undefined),
    temporal_discretization(TemporalDiscretization::Undefined),
    treatment_of_convective_term(TreatmentOfConvectiveTerm::Undefined),
    calculation_of_time_step_size(TimeStepCalculation::Undefined),
    adaptive_time_stepping(false),
    adaptive_time_stepping_limiting_factor(1.2),
    time_step_size_max(std::numeric_limits<double>::max()),
    adaptive_time_stepping_cfl_type(CFLConditionType::VelocityNorm),
    max_velocity(-1.),
    cfl(-1.),
    cfl_exponent_fe_degree_velocity(2.0),
    c_eff(-1.),
    time_step_size(-1.),
    max_number_of_time_steps(std::numeric_limits<unsigned int>::max()),
    n_refine_time(0),
    order_time_integrator(1),
    start_with_low_order(true),

    // pseudo time-stepping
    convergence_criterion_steady_problem(ConvergenceCriterionSteadyProblem::Undefined),
    abs_tol_steady(1.e-20),
    rel_tol_steady(1.e-12),

    // output of solver information
    solver_info_data(SolverInfoData()),

    // restart
    restarted_simulation(false),
    restart_data(RestartData()),

    // SPATIAL DISCRETIZATION

    // grid
    grid(GridData()),

    // finite element
    spatial_discretization(SpatialDiscretization::L2),

    // polynomial degrees
    degree_u(2),
    degree_p(DegreePressure::MixedOrder),

    // convective term
    upwind_factor(1.0),
    type_dirichlet_bc_convective(TypeDirichletBCs::Mirror),

    // viscous term
    IP_formulation_viscous(InteriorPenaltyFormulation::Undefined),
    penalty_term_div_formulation(PenaltyTermDivergenceFormulation::Symmetrized),
    IP_factor_viscous(1.),

    // gradient term
    gradp_integrated_by_parts(true),
    gradp_formulation(FormulationPressureGradientTerm::Weak),
    gradp_use_boundary_data(true),

    // divergence term
    divu_integrated_by_parts(true),
    divu_formulation(FormulationVelocityDivergenceTerm::Weak),
    divu_use_boundary_data(true),

    // special case: pure DBC's
    adjust_pressure_level(AdjustPressureLevel::ApplyZeroMeanValue),

    // div-div and continuity penalty terms
    use_divergence_penalty(true),
    divergence_penalty_factor(1.),
    use_continuity_penalty(true),
    continuity_penalty_factor(1.),
    apply_penalty_terms_in_postprocessing_step(true),
    continuity_penalty_components(ContinuityPenaltyComponents::Normal),
    continuity_penalty_use_boundary_data(false),
    type_penalty_parameter(TypePenaltyParameter::ConvectiveTerm),

    // VARIABLE VISCOSITY MODELS
    treatment_of_variable_viscosity(TreatmentOfVariableViscosity::Undefined),

    // NUMERICAL PARAMETERS
    implement_block_diagonal_preconditioner_matrix_free(false),
    use_cell_based_face_loops(false),
    solver_data_block_diagonal(SolverData(1000, 1.e-12, 1.e-2, 1000)),
    quad_rule_linearization(QuadratureRuleLinearization::Overintegration32k),

    // PROJECTION METHODS

    // pressure Poisson equation
    IP_factor_pressure(1.),
    solver_pressure_poisson(SolverPressurePoisson::CG),
    solver_data_pressure_poisson(SolverData(1e4, 1.e-12, 1.e-6, 100)),
    preconditioner_pressure_poisson(PreconditionerPressurePoisson::Multigrid),
    multigrid_data_pressure_poisson(MultigridData()),
    update_preconditioner_pressure_poisson(false),
    update_preconditioner_pressure_poisson_every_time_steps(1),

    // projection step
    solver_projection(SolverProjection::CG),
    solver_data_projection(SolverData(1000, 1.e-12, 1.e-6, 100)),
    preconditioner_projection(PreconditionerProjection::InverseMassMatrix),
    multigrid_data_projection(MultigridData()),
    update_preconditioner_projection(false),
    update_preconditioner_projection_every_time_steps(1),
    preconditioner_block_diagonal_projection(Elementwise::Preconditioner::InverseMassMatrix),
    solver_data_block_diagonal_projection(SolverData(1000, 1.e-12, 1.e-2, 1000)),

    // HIGH-ORDER DUAL SPLITTING SCHEME

    // formulations
    order_extrapolation_pressure_nbc((order_time_integrator <= 2) ? order_time_integrator : 2),
    formulation_convective_term_bc(FormulationConvectiveTerm::ConvectiveFormulation),

    // convective step

    // viscous step
    solver_viscous(SolverViscous::CG),
    solver_data_viscous(SolverData(1e4, 1.e-12, 1.e-6, 100)),
    preconditioner_viscous(PreconditionerViscous::InverseMassMatrix),
    update_preconditioner_viscous(false),
    update_preconditioner_viscous_every_time_steps(1),
    multigrid_data_viscous(MultigridData()),

    // PRESSURE-CORRECTION SCHEME

    // momentum step
    newton_solver_data_momentum(Newton::SolverData(1e2, 1.e-12, 1.e-6)),
    solver_momentum(SolverMomentum::GMRES),
    solver_data_momentum(SolverData(1e4, 1.e-12, 1.e-6, 100)),
    preconditioner_momentum(MomentumPreconditioner::InverseMassMatrix),
    update_preconditioner_momentum(false),
    update_preconditioner_momentum_every_newton_iter(1),
    update_preconditioner_momentum_every_time_steps(1),
    multigrid_data_momentum(MultigridData()),
    multigrid_operator_type_momentum(MultigridOperatorType::Undefined),

    // formulations
    order_pressure_extrapolation(1),
    rotational_formulation(false),


    // COUPLED NAVIER-STOKES SOLVER

    // scaling of continuity equation
    use_scaling_continuity(false),
    scaling_factor_continuity(1.0),

    // nonlinear solver (Newton solver)
    newton_solver_data_coupled(Newton::SolverData(1e2, 1.e-12, 1.e-6)),

    // linear solver
    solver_coupled(SolverCoupled::GMRES),
    solver_data_coupled(SolverData(1e4, 1.e-12, 1.e-6, 100)),

    // preconditioning linear solver
    preconditioner_coupled(PreconditionerCoupled::BlockTriangular),
    update_preconditioner_coupled(false),
    update_preconditioner_coupled_every_newton_iter(1),
    update_preconditioner_coupled_every_time_steps(1),

    // preconditioner velocity/momentum block
    preconditioner_velocity_block(MomentumPreconditioner::InverseMassMatrix),
    multigrid_operator_type_velocity_block(MultigridOperatorType::Undefined),
    multigrid_data_velocity_block(MultigridData()),
    exact_inversion_of_velocity_block(false),
    solver_data_velocity_block(SolverData(1e4, 1.e-12, 1.e-6, 100)),

    // preconditioner pressure/Schur-complement block
    preconditioner_pressure_block(SchurComplementPreconditioner::PressureConvectionDiffusion),
    multigrid_data_pressure_block(MultigridData()),
    exact_inversion_of_laplace_operator(false),
    solver_data_pressure_block(SolverData(1e4, 1.e-12, 1.e-6, 100)),

    // Only relevant for HDIV case.
    solver_data_mass(SolverData(1e3, 1.e-12, 1.e-6, 100)),
    preconditioner_mass(PreconditionerMass::PointJacobi)
{
}

void
Parameters::check(dealii::ConditionalOStream const & pcout) const
{
  // MATHEMATICAL MODEL
  AssertThrow(problem_type != ProblemType::Undefined,
              dealii::ExcMessage("parameter must be defined"));
  AssertThrow(equation_type != EquationType::Undefined,
              dealii::ExcMessage("parameter must be defined"));

  if(equation_type == EquationType::Euler)
  {
    AssertThrow(std::abs(viscosity) < 1.e-15,
                dealii::ExcMessage(
                  "Make sure that the viscosity is zero when solving the Euler equations."));
  }

  AssertThrow(formulation_viscous_term != FormulationViscousTerm::Undefined,
              dealii::ExcMessage("parameter must be defined"));
  AssertThrow(formulation_convective_term != FormulationConvectiveTerm::Undefined,
              dealii::ExcMessage("parameter must be defined"));

  // ALE
  if(ale_formulation)
  {
    AssertThrow(spatial_discretization == SpatialDiscretization::L2,
                dealii::ExcMessage(
                  "ALE is currently only implemented for L2 conforming function spaces."));

    AssertThrow(
      formulation_convective_term == FormulationConvectiveTerm::ConvectiveFormulation,
      dealii::ExcMessage(
        "Convective formulation of convective operator has to be used for ALE formulation."));

    AssertThrow(
      problem_type == ProblemType::Unsteady && solver_type == SolverType::Unsteady,
      dealii::ExcMessage(
        "Both problem type and solver type have to be Unsteady when using ALE formulation."));

    AssertThrow(
      convective_problem() == true,
      dealii::ExcMessage(
        "ALE formulation only implemented for equations that include the convective operator, "
        "e.g., ALE is currently not available for the Stokes equations."));
  }

  // PHYSICAL QUANTITIES
  AssertThrow(end_time > start_time, dealii::ExcMessage("parameter end_time must be defined"));
  AssertThrow(viscosity >= 0.0, dealii::ExcMessage("parameter must be defined"));

  // TEMPORAL DISCRETIZATION

  if(problem_type == ProblemType::Steady)
  {
    AssertThrow(solver_type != SolverType::Undefined,
                dealii::ExcMessage(
                  "The parameter solver_type must be defined for ProblemType::Steady."));
  }

  if(problem_type == ProblemType::Unsteady)
  {
    AssertThrow(solver_type == SolverType::Unsteady,
                dealii::ExcMessage(
                  "An unsteady solver has to be used to solve unsteady problems."));
  }

  if(solver_type == SolverType::Steady)
  {
    if(convective_problem())
    {
      AssertThrow(treatment_of_convective_term == TreatmentOfConvectiveTerm::Implicit,
                  dealii::ExcMessage(
                    "Convective term has to be formulated implicitly when using a steady solver."));
    }
  }

  // In case of a steady solver, the parameter temporal_discretization does not have to be
  // specified, since we always choose a coupled/monolithic solution approach).
  if(solver_type == SolverType::Unsteady)
  {
    AssertThrow(temporal_discretization != TemporalDiscretization::Undefined,
                dealii::ExcMessage("parameter must be defined"));
  }

  if(convective_problem())
  {
    AssertThrow(treatment_of_convective_term != TreatmentOfConvectiveTerm::Undefined,
                dealii::ExcMessage("parameter must be defined"));
  }

  AssertThrow(calculation_of_time_step_size != TimeStepCalculation::Undefined,
              dealii::ExcMessage("parameter must be defined"));

  if(calculation_of_time_step_size == TimeStepCalculation::CFL)
  {
    AssertThrow(cfl > 0., dealii::ExcMessage("parameter must be defined"));
    AssertThrow(max_velocity > 0., dealii::ExcMessage("parameter must be defined"));
  }

  if(calculation_of_time_step_size == TimeStepCalculation::UserSpecified)
    AssertThrow(time_step_size > 0., dealii::ExcMessage("parameter must be defined"));

  if(calculation_of_time_step_size == TimeStepCalculation::MaxEfficiency)
    AssertThrow(c_eff > 0., dealii::ExcMessage("parameter must be defined"));

  if(adaptive_time_stepping)
  {
    AssertThrow(calculation_of_time_step_size == TimeStepCalculation::CFL,
                dealii::ExcMessage(
                  "Adaptive time stepping is only implemented for TimeStepCalculation::CFL."));
  }

  // SPATIAL DISCRETIZATION

  grid.check();

  // For the coupled solution approach, degree_p = 0 is allowed in principle.
  // For projection-type methods, degree_p > 0 has to be fulfilled (the SIPG discretization
  // of the pressure Poisson equation would be inconsistent for degree_p = 0).
  if(temporal_discretization != TemporalDiscretization::BDFCoupledSolution)
  {
    AssertThrow(
      get_degree_p(degree_u) > 0,
      dealii::ExcMessage(
        "Polynomial degree of pressure has to be larger than zero for projection-type methods."));
  }

  AssertThrow(IP_formulation_viscous != InteriorPenaltyFormulation::Undefined,
              dealii::ExcMessage("parameter must be defined"));

  if(formulation_viscous_term == FormulationViscousTerm::DivergenceFormulation)
  {
    AssertThrow(penalty_term_div_formulation != PenaltyTermDivergenceFormulation::Undefined,
                dealii::ExcMessage("parameter must be defined"));
  }

  if(equation_type == EquationType::NavierStokes)
  {
    AssertThrow(upwind_factor >= 0.0, dealii::ExcMessage("Upwind factor must not be negative."));
  }

  if(use_continuity_penalty == true)
  {
    AssertThrow(continuity_penalty_components != ContinuityPenaltyComponents::Undefined,
                dealii::ExcMessage("Parameter must be defined"));

    if(continuity_penalty_use_boundary_data == true)
    {
      if(temporal_discretization == TemporalDiscretization::BDFDualSplittingScheme)
      {
        AssertThrow(
          apply_penalty_terms_in_postprocessing_step == true,
          dealii::ExcMessage(
            "Penalty terms have to be applied in postprocessing step if boundary data is used. "
            "Otherwise, the boundary condition will be inconsistent and temporal accuracy is limited to low order."));
      }
    }
  }

  if(use_divergence_penalty == true || use_continuity_penalty == true)
  {
    AssertThrow(type_penalty_parameter != TypePenaltyParameter::Undefined,
                dealii::ExcMessage("Parameter must be defined"));
  }

  if(solver_type == SolverType::Steady)
  {
    if(use_divergence_penalty == true || use_continuity_penalty == true)
    {
      AssertThrow(apply_penalty_terms_in_postprocessing_step == false,
                  dealii::ExcMessage(
                    "Use apply_penalty_terms_in_postprocessing_step = false, "
                    "otherwise the penalty terms will be ignored by the steady solver."));
    }
  }

  if(spatial_discretization == SpatialDiscretization::HDIV)
  {
    AssertThrow(
      use_continuity_penalty == false,
      dealii::ExcMessage(
        "The use of continuity penalty term does not make sense in the case of HDIV since it is evaluated to zero. It should therefore be deactivated."));
    if(temporal_discretization == TemporalDiscretization::BDFCoupledSolution)
    {
      AssertThrow(
        preconditioner_velocity_block == MomentumPreconditioner::None ||
          preconditioner_velocity_block == MomentumPreconditioner::PointJacobi,
        dealii::ExcMessage(
          "Use either PointJacobi or None as preconditioner for the momentum block in the case of HDIV - Raviart-Thomas."));
    }
  }

  if(viscosity_is_variable() and nonlinear_problem_has_to_be_solved())
    AssertThrow(quad_rule_linearization == QuadratureRuleLinearization::Standard,
                dealii::ExcMessage(
                  "Only the standard integration rule is supported for variable viscosity. "
                  "Variable viscosity with multiple integration rules is not yet implemented."));

  // HIGH-ORDER DUAL SPLITTING SCHEME
  if(temporal_discretization == TemporalDiscretization::BDFDualSplittingScheme)
  {
    if(spatial_discretization == SpatialDiscretization::HDIV)
    {
      pcout
        << "WARNING:" << std::endl
        << "Using the dual splitting scheme with HDIV does not produce an exactly divergence-free"
        << std::endl
        << "solution. Use the coupled scheme instead if this is desired." << std::endl;

      AssertThrow(
        preconditioner_viscous == PreconditionerViscous::None ||
          preconditioner_viscous == PreconditionerViscous::PointJacobi,
        dealii::ExcMessage(
          "Use either PointJacobi or None as preconditioner for the viscous step in the case of HDIV - Raviart-Thomas."));
    }

    AssertThrow(order_extrapolation_pressure_nbc <= order_time_integrator,
                dealii::ExcMessage("Invalid parameter order_extrapolation_pressure_nbc!"));

    if(order_extrapolation_pressure_nbc > 2)
    {
      pcout
        << "WARNING:" << std::endl
        << "Order of extrapolation of viscous and convective terms in pressure Neumann boundary"
        << std::endl
        << "condition is larger than 2 which leads to a scheme that is only conditionally stable."
        << std::endl;
    }

    AssertThrow(formulation_convective_term_bc ==
                    FormulationConvectiveTerm::DivergenceFormulation ||
                  formulation_convective_term_bc ==
                    FormulationConvectiveTerm::ConvectiveFormulation,
                dealii::ExcMessage("Not implemented."));

    AssertThrow(treatment_of_convective_term != TreatmentOfConvectiveTerm::Implicit,
                dealii::ExcMessage("An implicit treatment of the convective term is not possible "
                                   "in combination with the dual splitting scheme."));
  }

  // PRESSURE-CORRECTION SCHEME
  if(temporal_discretization == TemporalDiscretization::BDFPressureCorrection)
  {
    AssertThrow(spatial_discretization != SpatialDiscretization::HDIV,
                dealii::ExcMessage("Not implemented."));

    AssertThrow(order_pressure_extrapolation <= order_time_integrator,
                dealii::ExcMessage("Invalid parameter order_pressure_extrapolation!"));

    if(preconditioner_momentum == MomentumPreconditioner::Multigrid)
    {
      AssertThrow(multigrid_operator_type_momentum != MultigridOperatorType::Undefined,
                  dealii::ExcMessage("Parameter must be defined"));

      if(treatment_of_convective_term == TreatmentOfConvectiveTerm::Explicit)
      {
        AssertThrow(
          multigrid_operator_type_momentum != MultigridOperatorType::ReactionConvectionDiffusion,
          dealii::ExcMessage("Invalid parameter. Convective term is treated explicitly."));
      }
    }
  }

  // COUPLED NAVIER-STOKES SOLVER
  if(temporal_discretization == TemporalDiscretization::BDFCoupledSolution)
  {
    if(use_scaling_continuity == true)
      AssertThrow(scaling_factor_continuity > 0.0, dealii::ExcMessage("Invalid parameter"));

    if(preconditioner_velocity_block == MomentumPreconditioner::Multigrid)
    {
      AssertThrow(multigrid_operator_type_velocity_block != MultigridOperatorType::Undefined,
                  dealii::ExcMessage("Parameter must be defined"));

      if(equation_type == EquationType::Stokes)
      {
        AssertThrow(multigrid_operator_type_velocity_block !=
                      MultigridOperatorType::ReactionConvectionDiffusion,
                    dealii::ExcMessage(
                      "Invalid parameter (the specified equation type is Stokes)."));
      }

      if(treatment_of_convective_term == TreatmentOfConvectiveTerm::Explicit)
      {
        AssertThrow(multigrid_operator_type_velocity_block !=
                      MultigridOperatorType::ReactionConvectionDiffusion,
                    dealii::ExcMessage(
                      "Invalid parameter. Convective term is treated explicitly."));
      }
    }
  }

  // NUMERICAL PARAMETERS
  if(implement_block_diagonal_preconditioner_matrix_free)
  {
    AssertThrow(
      use_cell_based_face_loops == true,
      dealii::ExcMessage(
        "Cell based face loops have to be used for matrix-free implementation of block diagonal preconditioner."));

    AssertThrow(spatial_discretization == SpatialDiscretization::L2,
                dealii::ExcMessage("Not implemented."));
  }

  // TURBULENCE
  if(turbulence_model_data.is_active)
  {
    AssertThrow(turbulence_model_data.turbulence_model != TurbulenceEddyViscosityModel::Undefined,
                dealii::ExcMessage("Parameter must be defined."));
    AssertThrow(treatment_of_variable_viscosity != TreatmentOfVariableViscosity::Undefined,
                dealii::ExcMessage("Parameter must be defined."));

    if(temporal_discretization == TemporalDiscretization::BDFDualSplittingScheme)
    {
      AssertThrow(treatment_of_variable_viscosity ==
                    TreatmentOfVariableViscosity::LinearizedInTimeImplicit,
                  dealii::ExcMessage(
                    "An implicit (nonlinear) treatment of variable viscosity term is not possible "
                    "in combination with the dual splitting scheme."));
    }
  }

  // GENERALIZED NEWTONIAN MODEL
  if(generalized_newtonian_model_data.is_active)
  {
    AssertThrow(generalized_newtonian_model_data.generalized_newtonian_model !=
                  GeneralizedNewtonianViscosityModel::Undefined,
                dealii::ExcMessage("Parameter must be defined."));
    AssertThrow(treatment_of_variable_viscosity != TreatmentOfVariableViscosity::Undefined,
                dealii::ExcMessage("Parameter must be defined."));
  }
}

bool
Parameters::convective_problem() const
{
  return (equation_type == EquationType::NavierStokes || equation_type == EquationType::Euler);
}

bool
Parameters::viscous_problem() const
{
  return (equation_type == EquationType::Stokes || equation_type == EquationType::NavierStokes ||
          turbulence_model_data.is_active);
}

bool
Parameters::viscous_term_is_linear() const
{
  return not viscous_term_is_nonlinear();
}

bool
Parameters::viscous_term_is_nonlinear() const
{
  return (viscosity_is_variable() &&
          treatment_of_variable_viscosity == TreatmentOfVariableViscosity::Implicit);
}

bool
Parameters::viscosity_is_variable() const
{
  return turbulence_model_data.is_active || generalized_newtonian_model_data.is_active;
}

bool
Parameters::convective_term_is_treated_implicitly() const
{
  if(convective_problem())
  {
    if(solver_type == SolverType::Steady ||
       (solver_type == SolverType::Unsteady &&
        (treatment_of_convective_term == TreatmentOfConvectiveTerm::Implicit)))
    {
      return true;
    }
  }

  return false;
}

bool
Parameters::nonlinear_viscous_term_is_treated_implicitly() const
{
  if(viscous_problem())
  {
    if(viscous_term_is_nonlinear() &&
       treatment_of_variable_viscosity == TreatmentOfVariableViscosity::Implicit)
    {
      return true;
    }
  }

  return false;
}

bool
Parameters::nonlinear_problem_has_to_be_solved() const
{
  return (convective_term_is_treated_implicitly() ||
          nonlinear_viscous_term_is_treated_implicitly());
}

bool
Parameters::linear_problem_has_to_be_solved() const
{
  return not nonlinear_problem_has_to_be_solved();
}

bool
Parameters::involves_h_multigrid() const
{
  bool use_global_coarsening = false;

  // Coupled solver
  if(solver_type == SolverType::Steady or
     (solver_type == SolverType::Unsteady and
      temporal_discretization == TemporalDiscretization::BDFCoupledSolution))
  {
    // block preconditioner: velocity block
    if(involves_h_multigrid_velocity_block())
    {
      use_global_coarsening = true;
    }

    // only those Schur complement preconditioners that involve multigrid
    if(involves_h_multigrid_pressure_block())
    {
      use_global_coarsening = true;
    }

    // if an additional penalty step has to be solved
    if(apply_penalty_terms_in_postprocessing_step and
       (use_divergence_penalty or use_continuity_penalty))
    {
      if(involves_h_multigrid_penalty_step())
      {
        use_global_coarsening = true;
      }
    }
  }
  else if(temporal_discretization == TemporalDiscretization::BDFDualSplittingScheme or
          temporal_discretization == TemporalDiscretization::BDFPressureCorrection)
  {
    // pressure step is the same for both time discretization schemes
    if(involves_h_multigrid_pressure_step())
    {
      use_global_coarsening = true;
    }

    // penalty step is the same for both discretization schemes
    if(use_divergence_penalty or use_continuity_penalty)
    {
      if(involves_h_multigrid_penalty_step())
      {
        use_global_coarsening = true;
      }
    }

    // viscous step for dual splitting scheme
    if(temporal_discretization == TemporalDiscretization::BDFDualSplittingScheme)
    {
      if(viscous_problem())
      {
        if(involves_h_multigrid_viscous_step())
        {
          use_global_coarsening = true;
        }
      }
    }

    // momentum step for pressure correction scheme
    if(temporal_discretization == TemporalDiscretization::BDFPressureCorrection)
    {
      if(viscous_problem() or (convective_problem() and
                               treatment_of_convective_term == TreatmentOfConvectiveTerm::Implicit))
      {
        if(involves_h_multigrid_momentum_step())
        {
          use_global_coarsening = true;
        }
      }
    }
  }
  else
  {
    AssertThrow(false, dealii::ExcMessage("not implemented."));
  }

  return use_global_coarsening;
}


unsigned int
Parameters::get_degree_p(unsigned int const degree_u) const
{
  unsigned int k = 1;

  if(degree_p == DegreePressure::MixedOrder)
  {
    AssertThrow(degree_u > 0,
                dealii::ExcMessage("The polynomial degree of the velocity shape functions"
                                   " has to be larger than zero for a mixed-order formulation."));

    k = degree_u - 1;
  }
  else if(degree_p == DegreePressure::EqualOrder)
  {
    k = degree_u;
  }
  else
  {
    AssertThrow(false, dealii::ExcMessage("Not implemented."));
  }

  return k;
}

void
Parameters::print(dealii::ConditionalOStream const & pcout, std::string const & name) const
{
  pcout << std::endl << name << std::endl;

  // MATHEMATICAL MODEL
  print_parameters_mathematical_model(pcout);

  // PHYSICAL QUANTITIES
  print_parameters_physical_quantities(pcout);

  // TEMPORAL DISCRETIZATION
  if(solver_type == SolverType::Unsteady)
    print_parameters_temporal_discretization(pcout);

  // SPATIAL DISCRETIZATION
  print_parameters_spatial_discretization(pcout);

  // TURBULENCE
  print_parameters_turbulence(pcout);

  // NUMERICAL PARAMTERS
  print_parameters_numerical_parameters(pcout);

  // HIGH-ORDER DUAL SPLITTING SCHEME
  if(temporal_discretization == TemporalDiscretization::BDFDualSplittingScheme)
    print_parameters_dual_splitting(pcout);

  // PRESSURE-CORRECTION  SCHEME
  if(temporal_discretization == TemporalDiscretization::BDFPressureCorrection)
    print_parameters_pressure_correction(pcout);

  // COUPLED NAVIER-STOKES SOLVER
  if(solver_type == SolverType::Steady ||
     (solver_type == SolverType::Unsteady &&
      temporal_discretization == TemporalDiscretization::BDFCoupledSolution))
    print_parameters_coupled_solver(pcout);
}

void
Parameters::print_parameters_mathematical_model(dealii::ConditionalOStream const & pcout) const
{
  pcout << std::endl << "Mathematical model:" << std::endl;

  print_parameter(pcout, "Problem type", problem_type);
  print_parameter(pcout, "Equation type", equation_type);

  if(this->viscous_problem())
  {
    print_parameter(pcout, "Formulation of viscous term", formulation_viscous_term);
  }

  if(this->convective_problem())
  {
    print_parameter(pcout, "Formulation of convective term", formulation_convective_term);
    print_parameter(pcout, "Outflow BC for convective term", use_outflow_bc_convective_term);
  }

  print_parameter(pcout, "Right-hand side", right_hand_side);
  print_parameter(pcout, "Boussinesq term", boussinesq_term);
  print_parameter(pcout, "Boussinesq - dynamic part only", boussinesq_dynamic_part_only);

  print_parameter(pcout, "Use ALE formulation", ale_formulation);
  if(ale_formulation)
  {
    print_parameter(pcout, "Mesh movement type", mesh_movement_type);
    print_parameter(pcout, "NBC with variable normal vector", neumann_with_variable_normal_vector);
  }
}


void
Parameters::print_parameters_physical_quantities(dealii::ConditionalOStream const & pcout) const
{
  pcout << std::endl << "Physical quantities:" << std::endl;

  // start and end time
  if(solver_type == SolverType::Unsteady)
  {
    print_parameter(pcout, "Start time", start_time);
    print_parameter(pcout, "End time", end_time);
  }

  // viscosity
  print_parameter(pcout, "Viscosity", viscosity);

  // density
  print_parameter(pcout, "Density", density);

  if(boussinesq_term)
  {
    print_parameter(pcout, "Thermal expansion coefficient", thermal_expansion_coefficient);
    print_parameter(pcout, "Reference temperature", reference_temperature);
  }
}

void
Parameters::print_parameters_temporal_discretization(dealii::ConditionalOStream const & pcout) const
{
  pcout << std::endl << "Temporal discretization:" << std::endl;

  print_parameter(pcout, "Temporal discretization method", temporal_discretization);
  print_parameter(pcout, "Treatment of convective term", treatment_of_convective_term);

<<<<<<< HEAD
  if(turbulence_model_data.is_active || generalized_newtonian_model_data.is_active)
    print_parameter(pcout,
                    "Treatment of nonlinear viscosity",
                    enum_to_string(treatment_of_variable_viscosity));

  print_parameter(pcout,
                  "Calculation of time step size",
                  enum_to_string(calculation_of_time_step_size));
=======
  print_parameter(pcout, "Calculation of time step size", calculation_of_time_step_size);
>>>>>>> 9f7a5e9b

  print_parameter(pcout, "Adaptive time stepping", adaptive_time_stepping);

  if(adaptive_time_stepping)
  {
    print_parameter(pcout,
                    "Adaptive time stepping limiting factor",
                    adaptive_time_stepping_limiting_factor);

    print_parameter(pcout, "Maximum allowable time step size", time_step_size_max);

    print_parameter(pcout, "Type of CFL condition", adaptive_time_stepping_cfl_type);
  }


  // here we do not print quantities such as max_velocity, cfl, time_step_size
  // because this is done by the time integration scheme (or the functions that
  // calculate the time step size)

  print_parameter(pcout, "Maximum number of time steps", max_number_of_time_steps);
  print_parameter(pcout, "Temporal refinements", n_refine_time);
  print_parameter(pcout, "Order of time integration scheme", order_time_integrator);
  print_parameter(pcout, "Start with low order method", start_with_low_order);

  if(problem_type == ProblemType::Steady)
  {
    print_parameter(pcout,
                    "Convergence criterion steady problems",
                    convergence_criterion_steady_problem);

    print_parameter(pcout, "Absolute tolerance", abs_tol_steady);
    print_parameter(pcout, "Relative tolerance", rel_tol_steady);
  }

  // output of solver information
  solver_info_data.print(pcout);

  // restart
  print_parameter(pcout, "Restarted simulation", restarted_simulation);
  restart_data.print(pcout);
}

void
Parameters::print_parameters_spatial_discretization(dealii::ConditionalOStream const & pcout) const
{
  pcout << std::endl << "Spatial discretization:" << std::endl;

  grid.print(pcout);

  print_parameter(pcout, "Element type", spatial_discretization);

  if(spatial_discretization == SpatialDiscretization::L2)
  {
    print_parameter(pcout, "Polynomial degree velocity", degree_u);
  }
  else if(spatial_discretization == SpatialDiscretization::HDIV)
  {
    print_parameter(pcout, "Polynomial degree velocity (normal)", degree_u);
    print_parameter(pcout, "Polynomial degree velocity (tangential)", degree_u);
  }
  else
  {
    AssertThrow(false, dealii::ExcMessage("Not implemented."));
  }

  print_parameter(pcout, "Polynomial degree pressure", degree_p);

  if(this->convective_problem())
  {
    print_parameter(pcout, "Convective term - Upwind factor", upwind_factor);
    print_parameter(pcout,
                    "Convective term - Type of Dirichlet BC's",
                    type_dirichlet_bc_convective);
  }

  if(this->viscous_problem())
  {
    print_parameter(pcout, "Viscous term - IP formulation", IP_formulation_viscous);
    print_parameter(pcout, "Viscous term - IP factor", IP_factor_viscous);

    if(formulation_viscous_term == FormulationViscousTerm::DivergenceFormulation)
    {
      print_parameter(pcout, "Penalty term formulation viscous term", penalty_term_div_formulation);
    }
  }

  // pressure gradient term
  print_parameter(pcout, "Grad(p) - integration by parts", gradp_integrated_by_parts);
  if(gradp_integrated_by_parts)
  {
    print_parameter(pcout, "Grad(p) - formulation", gradp_formulation);
    print_parameter(pcout, "Grad(p) - use boundary data", gradp_use_boundary_data);
  }

  // divergence term
  print_parameter(pcout, "Div(u) . integration by parts", divu_integrated_by_parts);
  if(divu_integrated_by_parts)
  {
    print_parameter(pcout, "Div(u) - formulation", divu_formulation);
    print_parameter(pcout, "Div(u) - use boundary data", divu_use_boundary_data);
  }

  print_parameter(pcout, "Adjust pressure level (if undefined)", adjust_pressure_level);

  print_parameter(pcout, "Use divergence penalty term", use_divergence_penalty);

  if(use_divergence_penalty == true)
  {
    print_parameter(pcout, "Penalty factor divergence", divergence_penalty_factor);
  }

  print_parameter(pcout, "Use continuity penalty term", use_continuity_penalty);

  if(temporal_discretization == TemporalDiscretization::BDFCoupledSolution ||
     temporal_discretization == TemporalDiscretization::BDFDualSplittingScheme)
  {
    if(use_divergence_penalty == true || use_continuity_penalty == true)
    {
      print_parameter(pcout,
                      "Apply penalty terms in postprocessing step",
                      apply_penalty_terms_in_postprocessing_step);
    }
  }

  if(use_continuity_penalty == true)
  {
    print_parameter(pcout, "Use boundary data", continuity_penalty_use_boundary_data);
    print_parameter(pcout, "Penalty factor continuity", continuity_penalty_factor);

    print_parameter(pcout, "Continuity penalty term components", continuity_penalty_components);
  }

  if(use_divergence_penalty == true || use_continuity_penalty == true)
  {
    print_parameter(pcout, "Type of penalty parameter", type_penalty_parameter);
  }
}

void
Parameters::print_parameters_turbulence(dealii::ConditionalOStream const & pcout) const
{
  pcout << std::endl << "Turbulence:" << std::endl;

  print_parameter(pcout, "Use turbulence model", turbulence_model_data.is_active);

  if(turbulence_model_data.is_active)
  {
<<<<<<< HEAD
    print_parameter(pcout,
                    "Turbulence model",
                    enum_to_string(turbulence_model_data.turbulence_model));
    print_parameter(pcout, "Turbulence model constant", turbulence_model_data.constant);
  }
}

void
Parameters::print_parameters_generalized_newtonian(dealii::ConditionalOStream const & pcout) const
{
  pcout << std::endl << "Rheology:" << std::endl;

  print_parameter(pcout,
                  "Use generalized Newtonian model",
                  generalized_newtonian_model_data.is_active);

  if(generalized_newtonian_model_data.is_active)
  {
    print_parameter(pcout,
                    "Generalized Newtonian model",
                    enum_to_string(generalized_newtonian_model_data.generalized_newtonian_model));
    print_parameter(pcout, "viscosity margin", generalized_newtonian_model_data.viscosity_margin);
    print_parameter(pcout, "parameter kappa", generalized_newtonian_model_data.kappa);
    print_parameter(pcout, "parameter lambda", generalized_newtonian_model_data.lambda);
    print_parameter(pcout, "parameter a", generalized_newtonian_model_data.a);
    print_parameter(pcout, "parameter n", generalized_newtonian_model_data.n);
=======
    print_parameter(pcout, "Turbulence model", turbulence_model);
    print_parameter(pcout, "Turbulence model constant", turbulence_model_constant);
>>>>>>> 9f7a5e9b
  }
}

void
Parameters::print_parameters_numerical_parameters(dealii::ConditionalOStream const & pcout) const
{
  pcout << std::endl << "Numerical parameters:" << std::endl;

  print_parameter(pcout,
                  "Block Jacobi matrix-free",
                  implement_block_diagonal_preconditioner_matrix_free);

  print_parameter(pcout, "Use cell-based face loops", use_cell_based_face_loops);

  if(implement_block_diagonal_preconditioner_matrix_free)
  {
    solver_data_block_diagonal.print(pcout);
  }

  print_parameter(pcout, "Quadrature rule linearization", quad_rule_linearization);
}

void
Parameters::print_parameters_pressure_poisson(dealii::ConditionalOStream const & pcout) const
{
  // pressure Poisson equation
  pcout << std::endl << "  Pressure Poisson equation (PPE):" << std::endl;

  print_parameter(pcout, "interior penalty factor", IP_factor_pressure);

  print_parameter(pcout, "Solver", solver_pressure_poisson);

  solver_data_pressure_poisson.print(pcout);

  print_parameter(pcout, "Preconditioner", preconditioner_pressure_poisson);

  print_parameter(pcout,
                  "Update preconditioner pressure step",
                  update_preconditioner_pressure_poisson);

  if(update_preconditioner_pressure_poisson)
  {
    print_parameter(pcout,
                    "Update preconditioner every time steps",
                    update_preconditioner_pressure_poisson_every_time_steps);
  }

  if(preconditioner_pressure_poisson == PreconditionerPressurePoisson::Multigrid)
  {
    multigrid_data_pressure_poisson.print(pcout);
  }
}

void
Parameters::print_parameters_projection_step(dealii::ConditionalOStream const & pcout) const
{
  if(use_divergence_penalty == true)
  {
    print_parameter(pcout, "Solver projection step", solver_projection);

    solver_data_projection.print(pcout);

    if(use_divergence_penalty == true && use_continuity_penalty == true)
    {
      print_parameter(pcout, "Preconditioner projection step", preconditioner_projection);

      print_parameter(pcout,
                      "Update preconditioner projection step",
                      update_preconditioner_projection);

      if(update_preconditioner_projection)
      {
        print_parameter(pcout,
                        "Update preconditioner every time steps",
                        update_preconditioner_projection_every_time_steps);
      }

      if(preconditioner_projection == PreconditionerProjection::BlockJacobi &&
         implement_block_diagonal_preconditioner_matrix_free)
      {
        print_parameter(pcout,
                        "Preconditioner block diagonal",
                        preconditioner_block_diagonal_projection);

        solver_data_block_diagonal_projection.print(pcout);
      }

      if(preconditioner_projection == PreconditionerProjection::Multigrid)
      {
        multigrid_data_projection.print(pcout);
      }
    }
  }
}

void
Parameters::print_parameters_dual_splitting(dealii::ConditionalOStream const & pcout) const
{
  pcout << std::endl << "High-order dual splitting scheme:" << std::endl;

  // formulations
  print_parameter(pcout, "Order of extrapolation pressure NBC", order_extrapolation_pressure_nbc);

  if(this->convective_problem())
  {
    print_parameter(pcout, "Formulation convective term in BC", formulation_convective_term_bc);
  }

  // projection method
  print_parameters_pressure_poisson(pcout);

  // projection step
  pcout << std::endl << "  Projection step:" << std::endl;
  print_parameters_projection_step(pcout);

  // Viscous step
  if(this->viscous_problem())
  {
    pcout << std::endl << "  Viscous step:" << std::endl;

    print_parameter(pcout, "Solver viscous step", solver_viscous);

    solver_data_viscous.print(pcout);

    print_parameter(pcout, "Preconditioner viscous step", preconditioner_viscous);

    print_parameter(pcout, "Update preconditioner viscous", update_preconditioner_viscous);

    if(update_preconditioner_viscous)
    {
      print_parameter(pcout,
                      "Update preconditioner every time steps",
                      update_preconditioner_viscous_every_time_steps);
    }

    if(preconditioner_viscous == PreconditionerViscous::Multigrid)
    {
      multigrid_data_viscous.print(pcout);
    }
  }
}

void
Parameters::print_parameters_pressure_correction(dealii::ConditionalOStream const & pcout) const
{
  pcout << std::endl << "Pressure-correction scheme:" << std::endl;

  // formulations of pressure-correction scheme
  pcout << std::endl << "  Formulation of pressure-correction scheme:" << std::endl;
  print_parameter(pcout, "Order of pressure extrapolation", order_pressure_extrapolation);
  print_parameter(pcout, "Rotational formulation", rotational_formulation);

  // Momentum step
  pcout << std::endl << "  Momentum step:" << std::endl;

  // Newton solver
  if(equation_type == EquationType::NavierStokes &&
     treatment_of_convective_term == TreatmentOfConvectiveTerm::Implicit)
  {
    pcout << "  Newton solver:" << std::endl;

    newton_solver_data_momentum.print(pcout);

    pcout << std::endl;
  }

  // Solver linear(ized) problem
  pcout << "  Linear solver:" << std::endl;

  print_parameter(pcout, "Solver", solver_momentum);

  solver_data_momentum.print(pcout);

  print_parameter(pcout, "Preconditioner", preconditioner_momentum);

  print_parameter(pcout, "Update of preconditioner", update_preconditioner_momentum);

  if(update_preconditioner_momentum == true)
  {
    // if a nonlinear problem has to be solved
    if(equation_type == EquationType::NavierStokes &&
       treatment_of_convective_term == TreatmentOfConvectiveTerm::Implicit)
    {
      print_parameter(pcout,
                      "Update every Newton iterations",
                      update_preconditioner_momentum_every_newton_iter);
    }

    print_parameter(pcout,
                    "Update every time steps",
                    update_preconditioner_momentum_every_time_steps);
  }

  if(preconditioner_momentum == MomentumPreconditioner::Multigrid)
  {
    print_parameter(pcout, "Multigrid operator type", multigrid_operator_type_momentum);

    multigrid_data_momentum.print(pcout);
  }

  // projection method
  print_parameters_pressure_poisson(pcout);

  // projection step
  pcout << std::endl << "  Projection step:" << std::endl;
  print_parameters_projection_step(pcout);
}


void
Parameters::print_parameters_coupled_solver(dealii::ConditionalOStream const & pcout) const
{
  pcout << std::endl << "Coupled Navier-Stokes solver:" << std::endl;

  print_parameter(pcout, "Use scaling of continuity equation", use_scaling_continuity);
  if(use_scaling_continuity == true)
    print_parameter(pcout, "Scaling factor continuity equation", scaling_factor_continuity);

  pcout << std::endl;

  // Newton solver

  // if a nonlinear problem has to be solved
  if(equation_type == EquationType::NavierStokes &&
     treatment_of_convective_term == TreatmentOfConvectiveTerm::Implicit)
  {
    pcout << "Newton solver:" << std::endl;

    newton_solver_data_coupled.print(pcout);

    pcout << std::endl;
  }

  // Solver linearized problem
  pcout << "Linear solver:" << std::endl;

  print_parameter(pcout, "Solver", solver_coupled);

  solver_data_coupled.print(pcout);

  print_parameter(pcout, "Preconditioner", preconditioner_coupled);

  print_parameter(pcout, "Update preconditioner", update_preconditioner_coupled);

  if(update_preconditioner_coupled == true)
  {
    // if a nonlinear problem has to be solved
    if(equation_type == EquationType::NavierStokes &&
       treatment_of_convective_term == TreatmentOfConvectiveTerm::Implicit)
    {
      print_parameter(pcout,
                      "Update every Newton iterations",
                      update_preconditioner_coupled_every_newton_iter);
    }

    print_parameter(pcout,
                    "Update every time steps",
                    update_preconditioner_coupled_every_time_steps);
  }

  pcout << std::endl << "  Velocity/momentum block:" << std::endl;

  print_parameter(pcout, "Preconditioner", preconditioner_velocity_block);

  if(preconditioner_velocity_block == MomentumPreconditioner::Multigrid)
  {
    print_parameter(pcout, "Multigrid operator type", multigrid_operator_type_velocity_block);

    multigrid_data_velocity_block.print(pcout);

    print_parameter(pcout, "Exact inversion of velocity block", exact_inversion_of_velocity_block);

    if(exact_inversion_of_velocity_block == true)
    {
      solver_data_velocity_block.print(pcout);
    }
  }

  pcout << std::endl << "  Pressure/Schur-complement block:" << std::endl;

  print_parameter(pcout, "Preconditioner", preconditioner_pressure_block);

  if(preconditioner_pressure_block == SchurComplementPreconditioner::LaplaceOperator ||
     preconditioner_pressure_block == SchurComplementPreconditioner::CahouetChabard ||
     preconditioner_pressure_block == SchurComplementPreconditioner::PressureConvectionDiffusion)
  {
    multigrid_data_pressure_block.print(pcout);

    print_parameter(pcout,
                    "Exact inversion of Laplace operator",
                    exact_inversion_of_laplace_operator);

    if(exact_inversion_of_laplace_operator)
    {
      solver_data_pressure_block.print(pcout);
    }
  }

  // projection_step
  if(use_divergence_penalty == true || use_continuity_penalty == true)
  {
    if(apply_penalty_terms_in_postprocessing_step == true)
    {
      pcout << std::endl << "Postprocessing of velocity (penalty terms):" << std::endl;
      print_parameters_projection_step(pcout);
    }
  }
}

bool
Parameters::involves_h_multigrid_velocity_block() const
{
  bool use_global_coarsening = false;

  if(preconditioner_velocity_block == MomentumPreconditioner::Multigrid and
     multigrid_data_velocity_block.involves_h_transfer())
  {
    use_global_coarsening = true;
  }

  return use_global_coarsening;
}

bool
Parameters::involves_h_multigrid_pressure_block() const
{
  bool use_global_coarsening = false;

  if(preconditioner_pressure_block == SchurComplementPreconditioner::LaplaceOperator or
     preconditioner_pressure_block == SchurComplementPreconditioner::CahouetChabard or
     preconditioner_pressure_block == SchurComplementPreconditioner::PressureConvectionDiffusion)
  {
    if(multigrid_data_pressure_block.involves_h_transfer())
    {
      use_global_coarsening = true;
    }
  }

  return use_global_coarsening;
}

bool
Parameters::involves_h_multigrid_penalty_step() const
{
  bool use_global_coarsening = false;

  if(preconditioner_projection == PreconditionerProjection::Multigrid and
     multigrid_data_projection.involves_h_transfer())
  {
    use_global_coarsening = true;
  }

  return use_global_coarsening;
}

bool
Parameters::involves_h_multigrid_pressure_step() const
{
  bool use_global_coarsening = false;

  if(preconditioner_pressure_poisson == PreconditionerPressurePoisson::Multigrid and
     multigrid_data_pressure_poisson.involves_h_transfer())
  {
    use_global_coarsening = true;
  }

  return use_global_coarsening;
}

bool
Parameters::involves_h_multigrid_viscous_step() const
{
  bool use_global_coarsening = false;

  if(preconditioner_viscous == PreconditionerViscous::Multigrid and
     multigrid_data_viscous.involves_h_transfer())
  {
    use_global_coarsening = true;
  }

  return use_global_coarsening;
}

bool
Parameters::involves_h_multigrid_momentum_step() const
{
  bool use_global_coarsening = false;

  if(preconditioner_momentum == MomentumPreconditioner::Multigrid and
     multigrid_data_momentum.involves_h_transfer())
  {
    use_global_coarsening = true;
  }

  return use_global_coarsening;
}

} // namespace IncNS
} // namespace ExaDG<|MERGE_RESOLUTION|>--- conflicted
+++ resolved
@@ -853,18 +853,12 @@
   print_parameter(pcout, "Temporal discretization method", temporal_discretization);
   print_parameter(pcout, "Treatment of convective term", treatment_of_convective_term);
 
-<<<<<<< HEAD
   if(turbulence_model_data.is_active || generalized_newtonian_model_data.is_active)
     print_parameter(pcout,
                     "Treatment of nonlinear viscosity",
-                    enum_to_string(treatment_of_variable_viscosity));
-
-  print_parameter(pcout,
-                  "Calculation of time step size",
-                  enum_to_string(calculation_of_time_step_size));
-=======
+                    treatment_of_variable_viscosity);
+
   print_parameter(pcout, "Calculation of time step size", calculation_of_time_step_size);
->>>>>>> 9f7a5e9b
 
   print_parameter(pcout, "Adaptive time stepping", adaptive_time_stepping);
 
@@ -1012,10 +1006,9 @@
 
   if(turbulence_model_data.is_active)
   {
-<<<<<<< HEAD
     print_parameter(pcout,
                     "Turbulence model",
-                    enum_to_string(turbulence_model_data.turbulence_model));
+                    turbulence_model_data.turbulence_model);
     print_parameter(pcout, "Turbulence model constant", turbulence_model_data.constant);
   }
 }
@@ -1033,16 +1026,12 @@
   {
     print_parameter(pcout,
                     "Generalized Newtonian model",
-                    enum_to_string(generalized_newtonian_model_data.generalized_newtonian_model));
+                    generalized_newtonian_model_data.generalized_newtonian_model);
     print_parameter(pcout, "viscosity margin", generalized_newtonian_model_data.viscosity_margin);
     print_parameter(pcout, "parameter kappa", generalized_newtonian_model_data.kappa);
     print_parameter(pcout, "parameter lambda", generalized_newtonian_model_data.lambda);
     print_parameter(pcout, "parameter a", generalized_newtonian_model_data.a);
     print_parameter(pcout, "parameter n", generalized_newtonian_model_data.n);
-=======
-    print_parameter(pcout, "Turbulence model", turbulence_model);
-    print_parameter(pcout, "Turbulence model constant", turbulence_model_constant);
->>>>>>> 9f7a5e9b
   }
 }
 
