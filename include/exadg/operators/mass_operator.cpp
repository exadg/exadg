--- conflicted
+++ resolved
@@ -84,12 +84,7 @@
 void
 MassOperator<dim, n_components, Number>::do_cell_integral(IntegratorCell & integrator) const
 {
-<<<<<<< HEAD
   Number const scaling = this->scaling_factor;
-  for(unsigned int q = 0; q < integrator.n_q_points; ++q)
-  {
-    integrator.submit_value(kernel.get_volume_flux(scaling, integrator.get_value(q)), q);
-=======
   if(operator_data.coefficient_is_variable)
   {
     if(operator_data.consider_inverse_coefficient)
@@ -101,7 +96,7 @@
           kernel.get_variable_coefficients_ptr()->get_coefficient_cell(
             integrator.get_current_cell_index(), q);
 
-        integrator.submit_value(kernel.get_volume_flux(scaling_factor, integrator.get_value(q)) /
+        integrator.submit_value(kernel.get_volume_flux(scaling, integrator.get_value(q)) /
                                   coefficient,
                                 q);
       }
@@ -115,7 +110,7 @@
           kernel.get_variable_coefficients_ptr()->get_coefficient_cell(
             integrator.get_current_cell_index(), q);
 
-        integrator.submit_value(kernel.get_volume_flux(scaling_factor, integrator.get_value(q)) *
+        integrator.submit_value(kernel.get_volume_flux(scaling, integrator.get_value(q)) *
                                   coefficient,
                                 q);
       }
@@ -125,9 +120,8 @@
   {
     for(unsigned int q = 0; q < integrator.n_q_points; ++q)
     {
-      integrator.submit_value(kernel.get_volume_flux(scaling_factor, integrator.get_value(q)), q);
+      integrator.submit_value(kernel.get_volume_flux(scaling, integrator.get_value(q)), q);
     }
->>>>>>> 0f6806c6
   }
 }
 
