/*  ______________________________________________________________________
 *
 *  ExaDG - High-Order Discontinuous Galerkin for the Exa-Scale
 *
 *  Copyright (C) 2021 by the ExaDG authors
 *
 *  This program is free software: you can redistribute it and/or modify
 *  it under the terms of the GNU General Public License as published by
 *  the Free Software Foundation, either version 3 of the License, or
 *  (at your option) any later version.
 *
 *  This program is distributed in the hope that it will be useful,
 *  but WITHOUT ANY WARRANTY; without even the implied warranty of
 *  MERCHANTABILITY or FITNESS FOR A PARTICULAR PURPOSE.  See the
 *  GNU General Public License for more details.
 *
 *  You should have received a copy of the GNU General Public License
 *  along with this program. If not, see <https://www.gnu.org/licenses/>.
 *  ______________________________________________________________________
 */

// deal.II
#include <deal.II/dofs/dof_tools.h>
#include <deal.II/lac/sparse_matrix_tools.h>
#include <deal.II/lac/sparsity_tools.h>
#include <deal.II/matrix_free/tools.h>
#include <deal.II/multigrid/mg_tools.h>

// ExaDG
#include <exadg/operators/operator_base.h>
#include <exadg/solvers_and_preconditioners/utilities/block_jacobi_matrices.h>
#include <exadg/solvers_and_preconditioners/utilities/invert_diagonal.h>
#include <exadg/solvers_and_preconditioners/utilities/linear_algebra_utilities.h>
#include <exadg/solvers_and_preconditioners/utilities/verify_calculation_of_diagonal.h>

namespace ExaDG
{
template<int dim, typename Number, int n_components>
OperatorBase<dim, Number, n_components>::OperatorBase()
  : dealii::EnableObserverPointer(),
    matrix_free(),
    time(0.0),
    is_mg(false),
    is_dg(true),
    data(OperatorBaseData()),
    level(dealii::numbers::invalid_unsigned_int),
    n_mpi_processes(0),
    system_matrix_based_been_initialized(false)
{
}

template<int dim, typename Number, int n_components>
void
OperatorBase<dim, Number, n_components>::reinit(
  dealii::MatrixFree<dim, Number> const &   matrix_free,
  dealii::AffineConstraints<Number> const & constraints,
  OperatorBaseData const &                  data)
{
  // reinit data structures
  this->matrix_free.reset(matrix_free);
  this->constraint.reset(constraints);
  this->constraint_double.copy_from(*constraint);
  this->data = data;

  // check if DG or CG
  // An approximation can have degrees of freedom on vertices, edges, quads and
  // hexes. A vertex degree of freedom means that the degree of freedom is
  // the same on all cells that are adjacent to this vertex. A face degree of
  // freedom means that the two cells adjacent to that face see the same degree
  // of freedom. A DG element does not share any degrees of freedom over a
  // vertex but has all of them in the last item, i.e., quads in 2D and hexes
  // in 3D, and thus necessarily has dofs_per_vertex=0
  is_dg = (this->matrix_free->get_dof_handler(this->data.dof_index).get_fe().dofs_per_vertex == 0);

  // set multigrid level
  this->level = this->matrix_free->get_mg_level();

  // The default value is is_mg = false and this variable is set to true in case
  // the operator is applied in multigrid algorithm. By convention, the default
  // argument dealii::numbers::invalid_unsigned_int corresponds to the default
  // value is_mg = false
  this->is_mg = (this->level != dealii::numbers::invalid_unsigned_int);

  // initialize n_mpi_proceses
  dealii::DoFHandler<dim> const & dof_handler =
    this->matrix_free->get_dof_handler(this->data.dof_index);

  n_mpi_processes = dealii::Utilities::MPI::n_mpi_processes(dof_handler.get_mpi_communicator());
}

template<int dim, typename Number, int n_components>
void
OperatorBase<dim, Number, n_components>::set_time(double const t) const
{
  this->time = t;
}

template<int dim, typename Number, int n_components>
double
OperatorBase<dim, Number, n_components>::get_time() const
{
  return time;
}

template<int dim, typename Number, int n_components>
unsigned int
OperatorBase<dim, Number, n_components>::get_level() const
{
  return level;
}

template<int dim, typename Number, int n_components>
dealii::AffineConstraints<Number> const &
OperatorBase<dim, Number, n_components>::get_affine_constraints() const
{
  return *constraint;
}

template<int dim, typename Number, int n_components>
dealii::MatrixFree<dim, Number> const &
OperatorBase<dim, Number, n_components>::get_matrix_free() const
{
  return *this->matrix_free;
}

template<int dim, typename Number, int n_components>
unsigned int
OperatorBase<dim, Number, n_components>::get_dof_index() const
{
  return this->data.dof_index;
}

template<int dim, typename Number, int n_components>
unsigned int
OperatorBase<dim, Number, n_components>::get_dof_index_inhomogeneous() const
{
  AssertThrow(data.dof_index_inhomogeneous != dealii::numbers::invalid_unsigned_int,
              dealii::ExcMessage("dof_index_inhomogeneous is uninitialized."));
  return this->data.dof_index_inhomogeneous;
}

template<int dim, typename Number, int n_components>
unsigned int
OperatorBase<dim, Number, n_components>::get_quad_index() const
{
  return this->data.quad_index;
}

template<int dim, typename Number, int n_components>
bool
OperatorBase<dim, Number, n_components>::operator_is_singular() const
{
  return this->data.operator_is_singular;
}

template<int dim, typename Number, int n_components>
void
OperatorBase<dim, Number, n_components>::vmult(VectorType & dst, VectorType const & src) const
{
  if(this->data.use_matrix_based_operator_level)
  {
    this->apply_matrix_based(dst, src);
  }
  else
  {
    this->apply(dst, src);
  }
}

template<int dim, typename Number, int n_components>
void
OperatorBase<dim, Number, n_components>::vmult_add(VectorType & dst, VectorType const & src) const
{
  if(this->data.use_matrix_based_operator_level)
  {
    this->apply_matrix_based_add(dst, src);
  }
  else
  {
    this->apply_add(dst, src);
  }
}

template<int dim, typename Number, int n_components>
void
OperatorBase<dim, Number, n_components>::vmult_interface_down(VectorType &       dst,
                                                              VectorType const & src) const
{
  vmult(dst, src);
}

template<int dim, typename Number, int n_components>
void
OperatorBase<dim, Number, n_components>::vmult_add_interface_up(VectorType &       dst,
                                                                VectorType const & src) const
{
  vmult_add(dst, src);
}

template<int dim, typename Number, int n_components>
dealii::types::global_dof_index
OperatorBase<dim, Number, n_components>::m() const
{
  return n();
}

template<int dim, typename Number, int n_components>
dealii::types::global_dof_index
OperatorBase<dim, Number, n_components>::n() const
{
  unsigned int dof_index = get_dof_index();

  return this->matrix_free->get_vector_partitioner(dof_index)->size();
}

template<int dim, typename Number, int n_components>
Number
OperatorBase<dim, Number, n_components>::el(unsigned int const, unsigned int const) const
{
  AssertThrow(false, dealii::ExcMessage("Matrix-free does not allow for entry access"));
  return Number();
}

template<int dim, typename Number, int n_components>
bool
OperatorBase<dim, Number, n_components>::is_empty_locally() const
{
  return (this->matrix_free->n_cell_batches() == 0);
}

template<int dim, typename Number, int n_components>
void
OperatorBase<dim, Number, n_components>::initialize_dof_vector(VectorType & vector) const
{
  this->matrix_free->initialize_dof_vector(vector, this->data.dof_index);
}

template<int dim, typename Number, int n_components>
void
OperatorBase<dim, Number, n_components>::set_constrained_dofs_to_zero(VectorType & vector) const
{
  for(unsigned int const constrained_index :
      matrix_free->get_constrained_dofs(this->data.dof_index))
  {
    vector.local_element(constrained_index) = 0.0;
  }
}

template<int dim, typename Number, int n_components>
void
OperatorBase<dim, Number, n_components>::calculate_inverse_diagonal(VectorType & diagonal) const
{
  this->calculate_diagonal(diagonal);

  if constexpr(false)
  {
    verify_calculation_of_diagonal(
      *this, diagonal, matrix_free->get_dof_handler(this->data.dof_index).get_mpi_communicator());
  }

  invert_diagonal(diagonal);
}

template<int dim, typename Number, int n_components>
void
OperatorBase<dim, Number, n_components>::apply(VectorType & dst, VectorType const & src) const
{
  if(evaluate_face_integrals())
  {
    if(is_dg)
    {
      matrix_free->loop(&This::cell_loop,
                        &This::face_loop,
                        &This::boundary_face_loop_hom_operator,
                        this,
                        dst,
                        src,
                        true /* zero_dst_vector */);
    }
    else
    {
      // Compute matrix-vector product. Constrained degrees of freedom in the src-vector will not be
      // used. The function `read_dof_values()` (or `gather_evaluate()`) uses the homogeneous
      // boundary data passed to `MatrixFree` via `AffineConstraints` with the standard `dof_index`.
      matrix_free->loop(&This::cell_loop,
                        &This::face_loop_empty,
                        &This::boundary_face_loop_hom_operator,
                        this,
                        dst,
                        src,
                        true /* zero_dst_vector */);
    }
  }
  else
  {
<<<<<<< HEAD
    // Compute matrix-vector product. Constrained degrees of freedom in the src-vector will not be
    // used. The function read_dof_values() (or gather_evaluate()) uses the homogeneous boundary
    // data passed to MatrixFree via AffineConstraints with the standard "dof_index".
    if(evaluate_face_integrals())
    {
      matrix_free->loop(&This::cell_loop,
                        &This::face_loop_empty,
                        &This::boundary_face_loop_hom_operator,
                        this,
                        dst,
                        src,
                        true);
    }
    else
    {
      matrix_free->cell_loop(&This::cell_loop, this, dst, src, true);
    }
=======
    matrix_free->cell_loop(&This::cell_loop, this, dst, src, true /* zero_dst_vector */);
  }
>>>>>>> c206eb06

  if(not is_dg)
  {
    // Constrained degrees of freedom are not removed from the system of equations. Instead, we set
    // the diagonal entries of the matrix to 1 for these constrained degrees of freedom. This means
    // that we need to copy the constrained values to the `dst` vector.
    for(unsigned int const constrained_index :
        matrix_free->get_constrained_dofs(this->data.dof_index))
    {
      dst.local_element(constrained_index) = src.local_element(constrained_index);
    }
  }
}

template<int dim, typename Number, int n_components>
void
OperatorBase<dim, Number, n_components>::apply_add(VectorType & dst, VectorType const & src) const
{
  if(evaluate_face_integrals())
  {
    if(is_dg)
    {
      matrix_free->loop(
        &This::cell_loop, &This::face_loop, &This::boundary_face_loop_hom_operator, this, dst, src);
    }
    else
    {
      // Compute matrix-vector product. Constrained degrees of freedom in the `src`-vector will not
      // be used. The function `read_dof_values()` (or `gather_evaluate()`) uses the homogeneous
      // boundary data passed to `MatrixFree` via `AffineConstraints` with the standard `dof_index`.
      matrix_free->loop(&This::cell_loop,
                        &This::face_loop_empty,
                        &This::boundary_face_loop_hom_operator,
                        this,
                        dst,
                        src);
    }
  }
  else
  {
<<<<<<< HEAD
    // See function apply() for additional comments.
    // Note that MatrixFree will not touch constrained degrees of freedom in the dst-vector.
    if(evaluate_face_integrals())

    {
      matrix_free->loop(&This::cell_loop,
                        &This::face_loop_empty,
                        &This::boundary_face_loop_hom_operator,
                        this,
                        dst,
                        src);
    }
    else
    {
      matrix_free->cell_loop(&This::cell_loop, this, dst, src);
    }
=======
    // See function `apply()` for additional comments. Note that `dealii::MatrixFree` will not touch
    // constrained degrees of freedom in the `dst` vector.
    matrix_free->cell_loop(&This::cell_loop, this, dst, src);
  }
>>>>>>> c206eb06

  if(not is_dg)
  {
    // Constrained degrees of freedom are not removed from the system of equations. Instead, we set
    // the diagonal entries of the matrix to 1 for these constrained degrees of freedom. This means
    // that we need to copy the constrained values to the `dst` vector.
    for(unsigned int const constrained_index :
        matrix_free->get_constrained_dofs(this->data.dof_index))
    {
      dst.local_element(constrained_index) += src.local_element(constrained_index);
    }
  }
}

template<int dim, typename Number, int n_components>
void
OperatorBase<dim, Number, n_components>::assemble_matrix_if_matrix_based() const
{
  if(this->data.use_matrix_based_operator_level)
  {
    // initialize matrix
    if(not(system_matrix_based_been_initialized))
    {
      dealii::DoFHandler<dim> const & dof_handler =
        this->matrix_free->get_dof_handler(this->data.dof_index);

      if(this->data.sparse_matrix_type == SparseMatrixType::Trilinos)
      {
#ifdef DEAL_II_WITH_TRILINOS
        init_system_matrix(system_matrix_trilinos, dof_handler.get_mpi_communicator());
#else
        AssertThrow(
          false,
          dealii::ExcMessage(
            "Make sure that DEAL_II_WITH_TRILINOS is activated if you want to use SparseMatrixType::Trilinos."));
#endif
      }
      else if(this->data.sparse_matrix_type == SparseMatrixType::PETSc)
      {
#ifdef DEAL_II_WITH_PETSC
        init_system_matrix(system_matrix_petsc, dof_handler.get_mpi_communicator());
#else
        AssertThrow(
          false,
          dealii::ExcMessage(
            "Make sure that DEAL_II_WITH_PETSC is activated if you want to use SparseMatrixType::PETSc."));
#endif
      }
      else
      {
        AssertThrow(false, dealii::ExcMessage("not implemented."));
      }

      system_matrix_based_been_initialized = true;
    }

    // calculate matrix
    if(this->data.sparse_matrix_type == SparseMatrixType::Trilinos)
    {
#ifdef DEAL_II_WITH_TRILINOS
      system_matrix_trilinos *= 0.0;
      calculate_system_matrix(system_matrix_trilinos);
#else
      AssertThrow(
        false,
        dealii::ExcMessage(
          "Make sure that DEAL_II_WITH_TRILINOS is activated if you want to use SparseMatrixType::Trilinos."));
#endif
    }
    else if(this->data.sparse_matrix_type == SparseMatrixType::PETSc)
    {
#ifdef DEAL_II_WITH_PETSC
      system_matrix_petsc *= 0.0;
      calculate_system_matrix(system_matrix_petsc);

      if(system_matrix_petsc.m() > 0)
      {
        // get vector partitioner
        dealii::LinearAlgebra::distributed::Vector<Number> vector;
        initialize_dof_vector(vector);
        VecCreateMPI(system_matrix_petsc.get_mpi_communicator(),
                     vector.get_partitioner()->locally_owned_size(),
                     PETSC_DETERMINE,
                     &petsc_vector_dst);
        VecCreateMPI(system_matrix_petsc.get_mpi_communicator(),
                     vector.get_partitioner()->locally_owned_size(),
                     PETSC_DETERMINE,
                     &petsc_vector_src);
      }
#else
      AssertThrow(
        false,
        dealii::ExcMessage(
          "Make sure that DEAL_II_WITH_PETSC is activated if you want to use SparseMatrixType::PETSc."));
#endif
    }
    else
    {
      AssertThrow(false, dealii::ExcMessage("not implemented."));
    }
  }
}

template<int dim, typename Number, int n_components>
void
OperatorBase<dim, Number, n_components>::apply_matrix_based(VectorType &       dst,
                                                            VectorType const & src) const
{
  if(this->data.sparse_matrix_type == SparseMatrixType::Trilinos)
  {
#ifdef DEAL_II_WITH_TRILINOS
    apply_function_in_double_precision(
      dst,
      src,
      [&](dealii::LinearAlgebra::distributed::Vector<double> &       dst_double,
          dealii::LinearAlgebra::distributed::Vector<double> const & src_double) {
        system_matrix_trilinos.vmult(dst_double, src_double);
      });
#else
    AssertThrow(
      false,
      dealii::ExcMessage(
        "Make sure that DEAL_II_WITH_TRILINOS is activated if you want to use SparseMatrixType::Trilinos."));
#endif
  }
  else if(this->data.sparse_matrix_type == SparseMatrixType::PETSc)
  {
#ifdef DEAL_II_WITH_PETSC
    if(system_matrix_petsc.m() > 0)
    {
      apply_petsc_operation(dst,
                            src,
                            petsc_vector_dst,
                            petsc_vector_src,
                            [&](dealii::PETScWrappers::VectorBase &       petsc_dst,
                                dealii::PETScWrappers::VectorBase const & petsc_src) {
                              system_matrix_petsc.vmult(petsc_dst, petsc_src);
                            });
    }
#else
    AssertThrow(
      false,
      dealii::ExcMessage(
        "Make sure that DEAL_II_WITH_PETSC is activated if you want to use SparseMatrixType::PETSc."));
#endif
  }
  else
  {
    AssertThrow(false, dealii::ExcMessage("not implemented."));
  }
}

template<int dim, typename Number, int n_components>
void
OperatorBase<dim, Number, n_components>::apply_matrix_based_add(VectorType &       dst,
                                                                VectorType const & src) const
{
  VectorType tmp;
  tmp.reinit(dst, false);

  apply_matrix_based(tmp, src);

  dst += tmp;
}

template<int dim, typename Number, int n_components>
void
OperatorBase<dim, Number, n_components>::rhs(VectorType & rhs) const
{
  rhs = 0;
  this->rhs_add(rhs);
}

template<int dim, typename Number, int n_components>
void
OperatorBase<dim, Number, n_components>::rhs_add(VectorType & rhs) const
{
  if(is_dg)
  {
    if(evaluate_face_integrals())
    {
      VectorType tmp;
      tmp.reinit(rhs, false);

      matrix_free->loop(&This::cell_loop_empty,
                        &This::face_loop_empty,
                        &This::boundary_face_loop_inhom_operator,
                        this,
                        tmp,
                        tmp);

      // multiply by -1.0 since the boundary face integrals have to be shifted to the right-hand
      // side
      rhs.add(-1.0, tmp);
    }
  }
  else
  {
    VectorType src_tmp, dst_tmp;
    src_tmp.reinit(rhs, false);
    dst_tmp.reinit(rhs, false);

    // Set constrained degrees of freedom according to inhomogeneous Dirichlet boundary conditions,
    // hanging node and periodicity constraints. The rest of the vector remains unchanged.
    set_inhomogeneous_constrained_values(src_tmp);

    // Since src_tmp = 0 apart from inhomogeneous boundary data, the function evaluate_add() only
    // computes the inhomogeneous part of the operator.
    this->evaluate_add(dst_tmp, src_tmp);
    // Minus sign since we compute the contribution to the right-hand side.
    rhs -= dst_tmp;
  }
}

template<int dim, typename Number, int n_components>
void
OperatorBase<dim, Number, n_components>::evaluate(VectorType & dst, VectorType const & src) const
{
  dst = 0;
  evaluate_add(dst, src);
}

template<int dim, typename Number, int n_components>
void
OperatorBase<dim, Number, n_components>::evaluate_add(VectorType &       dst,
                                                      VectorType const & src) const
{
  if(is_dg)
  {
    if(evaluate_face_integrals())
    {
      matrix_free->loop(&This::cell_loop,
                        &This::face_loop,
                        &This::boundary_face_loop_full_operator,
                        this,
                        dst,
                        src);
    }
    else
    {
      matrix_free->cell_loop(&This::cell_loop, this, dst, src);
    }
  }
  else
  {
    AssertThrow(data.dof_index_inhomogeneous != dealii::numbers::invalid_unsigned_int,
                dealii::ExcMessage("dof_index_inhomogeneous is uninitialized."));

    // Perform matrix-vector product using a src-vector which contains inhomogeneous Dirichlet
    // values to obtain the hom+inhom action of the operator.
    if(evaluate_face_integrals())
    {
      matrix_free->loop(&This::cell_loop_full_operator,
                        &This::face_loop_empty,
                        &This::boundary_face_loop_inhom_operator,
                        this,
                        dst,
                        src);
    }
    else
    {
      matrix_free->cell_loop(&This::cell_loop_full_operator, this, dst, src);
    }
  }
}

template<int dim, typename Number, int n_components>
void
OperatorBase<dim, Number, n_components>::calculate_diagonal(VectorType & diagonal) const
{
  if(diagonal.size() == 0)
    this->initialize_dof_vector(diagonal);
  diagonal = 0;
  add_diagonal(diagonal);
}

template<int dim, typename Number, int n_components>
void
OperatorBase<dim, Number, n_components>::add_diagonal(VectorType & diagonal) const
{
  // compute diagonal
  if(evaluate_face_integrals())
  {
    if(is_dg)
    {
      if(data.use_cell_based_loops)
      {
        matrix_free->cell_loop(&This::cell_based_loop_diagonal, this, diagonal, diagonal);
      }
      else
      {
        matrix_free->loop(&This::cell_loop_diagonal,
                          &This::face_loop_diagonal,
                          &This::boundary_face_loop_diagonal,
                          this,
                          diagonal,
                          diagonal);
      }
    }
    else
    {
      matrix_free->loop(&This::cell_loop_diagonal,
                        &This::face_loop_empty,
                        &This::boundary_face_loop_diagonal,
                        this,
                        diagonal,
                        diagonal);
    }
  }
  else
  {
    matrix_free->cell_loop(&This::cell_loop_diagonal, this, diagonal, diagonal);
  }
}

template<int dim, typename Number, int n_components>
void
OperatorBase<dim, Number, n_components>::add_block_diagonal_matrices(
  std::vector<LAPACKMatrix> & matrices) const
{
  AssertThrow(is_dg, dealii::ExcMessage("Block Jacobi only implemented for DG!"));

  if(evaluate_face_integrals())
  {
    if(data.use_cell_based_loops)
    {
      matrix_free->cell_loop(&This::cell_based_loop_block_diagonal, this, matrices, matrices);
    }
    else
    {
      AssertThrow(
        n_mpi_processes == 1,
        dealii::ExcMessage(
          "Block diagonal calculation with separate loops over cells and faces only works in serial. "
          "Use cell based loops for parallel computations."));

      matrix_free->loop(&This::cell_loop_block_diagonal,
                        &This::face_loop_block_diagonal,
                        &This::boundary_face_loop_block_diagonal,
                        this,
                        matrices,
                        matrices);
    }
  }
  else
  {
    matrix_free->cell_loop(&This::cell_loop_block_diagonal, this, matrices, matrices);
  }
}

template<int dim, typename Number, int n_components>
void
OperatorBase<dim, Number, n_components>::apply_inverse_block_diagonal(VectorType &       dst,
                                                                      VectorType const & src) const
{
  // matrix-free
  if(this->data.implement_block_diagonal_preconditioner_matrix_free)
  {
    if(evaluate_face_integrals())
    {
      AssertThrow(data.use_cell_based_loops,
                  dealii::ExcMessage("Cell based face loops have to be activated for matrix-free "
                                     "implementation of block diagonal preconditioner, if face "
                                     "integrals need to be evaluated."));
      AssertThrow(matrix_free->get_dof_handler(data.dof_index)
                    .get_triangulation()
                    .all_reference_cells_are_hyper_cube(),
                  dealii::ExcMessage("Can't do cell based loop over faces for simplices."));
    }

    // Solve elementwise block Jacobi problems iteratively using an elementwise solver vectorized
    // over several elements.
    elementwise_solver->solve(dst, src);
  }
  else // matrix-based
  {
    // Simply apply inverse of block matrices (using the LU factorization that has been computed
    // before).
    apply_inverse_block_diagonal_matrix_based(dst, src);
  }
}

template<int dim, typename Number, int n_components>
void
OperatorBase<dim, Number, n_components>::apply_inverse_block_diagonal_matrix_based(
  VectorType &       dst,
  VectorType const & src) const
{
  AssertThrow(is_dg, dealii::ExcMessage("Block Jacobi only implemented for DG!"));

  matrix_free->cell_loop(&This::cell_loop_apply_inverse_block_diagonal_matrix_based,
                         this,
                         dst,
                         src);
}

template<int dim, typename Number, int n_components>
void
OperatorBase<dim, Number, n_components>::initialize_block_diagonal_preconditioner_matrix_free(
  bool const initialize) const
{
  elementwise_operator = std::make_shared<ElementwiseOperator>(*this);

  if(data.preconditioner_block_diagonal == Elementwise::Preconditioner::None)
  {
    typedef Elementwise::PreconditionerIdentity<dealii::VectorizedArray<Number>>
      ElementwiseIdentityPreconditioner;

    IntegratorCell integrator =
      IntegratorCell(*this->matrix_free, this->data.dof_index, this->data.quad_index);

    elementwise_preconditioner =
      std::make_shared<ElementwiseIdentityPreconditioner>(integrator.dofs_per_cell);
  }
  else if(data.preconditioner_block_diagonal == Elementwise::Preconditioner::PointJacobi)
  {
    typedef Elementwise::JacobiPreconditioner<dim, n_components, Number, This>
      ElementwiseJacobiPreconditioner;

    elementwise_preconditioner = std::make_shared<ElementwiseJacobiPreconditioner>(
      get_matrix_free(), get_dof_index(), get_quad_index(), *this, initialize);
  }
  else if(data.preconditioner_block_diagonal == Elementwise::Preconditioner::InverseMassMatrix)
  {
    typedef Elementwise::InverseMassPreconditioner<dim, n_components, Number>
      ElementwiseInverseMassPreconditioner;

    elementwise_preconditioner =
      std::make_shared<ElementwiseInverseMassPreconditioner>(get_matrix_free(),
                                                             get_dof_index(),
                                                             get_quad_index());
  }
  else
  {
    AssertThrow(false, dealii::ExcMessage("Not implemented."));
  }

  Elementwise::IterativeSolverData iterative_solver_data;
  iterative_solver_data.solver_type = data.solver_block_diagonal;
  iterative_solver_data.solver_data = data.solver_data_block_diagonal;

  elementwise_solver = std::make_shared<ElementwiseSolver>(
    *std::dynamic_pointer_cast<ElementwiseOperator>(elementwise_operator),
    *std::dynamic_pointer_cast<ElementwisePreconditionerBase>(elementwise_preconditioner),
    iterative_solver_data);
}

template<int dim, typename Number, int n_components>
void
OperatorBase<dim, Number, n_components>::update_block_diagonal_preconditioner_matrix_free() const
{
  elementwise_preconditioner->update();
}

template<int dim, typename Number, int n_components>
void
OperatorBase<dim, Number, n_components>::initialize_block_diagonal_preconditioner_matrix_based(
  bool const initialize) const
{
  // allocate memory
  auto dofs =
    matrix_free->get_shape_info(this->data.dof_index).dofs_per_component_on_cell * n_components;
  matrices.resize(matrix_free->n_cell_batches() * vectorization_length, LAPACKMatrix(dofs, dofs));

  // compute and factorize matrices
  if(initialize)
    update_block_diagonal_preconditioner_matrix_based();
}

template<int dim, typename Number, int n_components>
void
OperatorBase<dim, Number, n_components>::update_block_diagonal_preconditioner_matrix_based() const
{
  // clear matrices
  initialize_block_jacobi_matrices_with_zero(matrices);

  // compute block matrices and add
  add_block_diagonal_matrices(matrices);

  calculate_lu_factorization_block_jacobi(matrices);
}

template<int dim, typename Number, int n_components>
void
OperatorBase<dim, Number, n_components>::apply_add_block_diagonal_elementwise(
  unsigned int const                            cell,
  dealii::VectorizedArray<Number> * const       dst,
  dealii::VectorizedArray<Number> const * const src,
  unsigned int const                            problem_size) const
{
  (void)problem_size;

  AssertThrow(is_dg, dealii::ExcMessage("Block Jacobi only implemented for DG!"));

  IntegratorCell integrator =
    IntegratorCell(*this->matrix_free, this->data.dof_index, this->data.quad_index);

  this->reinit_cell(integrator, cell);

  for(unsigned int i = 0; i < integrator.dofs_per_cell; ++i)
    integrator.begin_dof_values()[i] = src[i];

  integrator.evaluate(integrator_flags.cell_evaluate);

  this->do_cell_integral(integrator);

  integrator.integrate(integrator_flags.cell_integrate);

  for(unsigned int i = 0; i < integrator.dofs_per_cell; ++i)
    dst[i] += integrator.begin_dof_values()[i];

  if(is_dg and evaluate_face_integrals())
  {
    IntegratorFace integrator_m =
      IntegratorFace(*this->matrix_free, true, this->data.dof_index, this->data.quad_index);
    IntegratorFace integrator_p =
      IntegratorFace(*this->matrix_free, false, this->data.dof_index, this->data.quad_index);

    // face integrals
    unsigned int const n_faces = dealii::ReferenceCells::template get_hypercube<dim>().n_faces();
    for(unsigned int face = 0; face < n_faces; ++face)
    {
      auto bids = (*matrix_free).get_faces_by_cells_boundary_id(cell, face);
      auto bid  = bids[0];

      this->reinit_face_cell_based(integrator_m, integrator_p, cell, face, bid);

      for(unsigned int i = 0; i < integrator_m.dofs_per_cell; ++i)
        integrator_m.begin_dof_values()[i] = src[i];

      // no need to read dof values for integrator_p (already initialized with 0)

      integrator_m.evaluate(integrator_flags.face_evaluate);

      if(bid == dealii::numbers::internal_face_boundary_id) // internal face
      {
        this->do_face_int_integral_cell_based(integrator_m, integrator_p);
      }
      else // boundary face
      {
        this->do_boundary_integral(integrator_m, OperatorType::homogeneous, bid);
      }

      integrator_m.integrate(integrator_flags.face_integrate);

      for(unsigned int i = 0; i < integrator_m.dofs_per_cell; ++i)
        dst[i] += integrator_m.begin_dof_values()[i];
    }
  }
}

template<int dim, typename Number, int n_components>
void
OperatorBase<dim, Number, n_components>::initialize_block_diagonal_preconditioner(
  bool const initialize) const
{
  AssertThrow(is_dg, dealii::ExcMessage("Block Jacobi only implemented for DG!"));

  if(data.implement_block_diagonal_preconditioner_matrix_free)
  {
    initialize_block_diagonal_preconditioner_matrix_free(initialize);
  }
  else // matrix-based variant
  {
    initialize_block_diagonal_preconditioner_matrix_based(initialize);
  }
}

template<int dim, typename Number, int n_components>
void
OperatorBase<dim, Number, n_components>::update_block_diagonal_preconditioner() const
{
  AssertThrow(is_dg, dealii::ExcMessage("Block Jacobi only implemented for DG!"));

  if(data.implement_block_diagonal_preconditioner_matrix_free)
  {
    // For the matrix-free variant we have to update the elementwise preconditioner.
    update_block_diagonal_preconditioner_matrix_free();
  }
  else // matrix-based variant
  {
    // For the matrix-based variant we have to recompute the block matrices.
    update_block_diagonal_preconditioner_matrix_based();
  }
}

#ifdef DEAL_II_WITH_TRILINOS
template<int dim, typename Number, int n_components>
void
OperatorBase<dim, Number, n_components>::init_system_matrix(
  dealii::TrilinosWrappers::SparseMatrix & system_matrix,
  MPI_Comm const &                         mpi_comm) const
{
  dealii::DynamicSparsityPattern dsp;
  internal_init_system_matrix(system_matrix, dsp, mpi_comm);
}

template<int dim, typename Number, int n_components>
void
OperatorBase<dim, Number, n_components>::calculate_system_matrix(
  dealii::TrilinosWrappers::SparseMatrix & system_matrix) const
{
  internal_calculate_system_matrix(system_matrix);
}
#endif

#ifdef DEAL_II_WITH_PETSC
template<int dim, typename Number, int n_components>
void
OperatorBase<dim, Number, n_components>::init_system_matrix(
  dealii::PETScWrappers::MPI::SparseMatrix & system_matrix,
  MPI_Comm const &                           mpi_comm) const
{
  dealii::DynamicSparsityPattern dsp;
  internal_init_system_matrix(system_matrix, dsp, mpi_comm);
}

template<int dim, typename Number, int n_components>
void
OperatorBase<dim, Number, n_components>::calculate_system_matrix(
  dealii::PETScWrappers::MPI::SparseMatrix & system_matrix) const
{
  internal_calculate_system_matrix(system_matrix);
}
#endif

template<int dim, typename Number, int n_components>
template<typename SparseMatrix>
void
OperatorBase<dim, Number, n_components>::internal_init_system_matrix(
  SparseMatrix &                   system_matrix,
  dealii::DynamicSparsityPattern & dsp,
  MPI_Comm const &                 mpi_comm) const
{
  dealii::DoFHandler<dim> const & dof_handler =
    this->matrix_free->get_dof_handler(this->data.dof_index);

  dealii::IndexSet const & owned_dofs =
    is_mg ? dof_handler.locally_owned_mg_dofs(this->level) : dof_handler.locally_owned_dofs();

  // check for a valid subcommunicator by asserting that the sum of the dofs
  // owned by all participating processes is equal to the sum of global dofs -
  // the second check is needed on the MPI processes not participating in the
  // actual communication, i.e., which are left out from sub-communication
  dealii::types::global_dof_index const sum_of_locally_owned_dofs =
    dealii::Utilities::MPI::sum(owned_dofs.n_elements(), mpi_comm);
  bool const my_rank_is_part_of_subcommunicator = sum_of_locally_owned_dofs == owned_dofs.size();
  AssertThrow(my_rank_is_part_of_subcommunicator or owned_dofs.n_elements() == 0,
              dealii::ExcMessage(
                "The given communicator mpi_comm in init_system_matrix does not span "
                "all MPI processes needed to cover the index space of all dofs: " +
                std::to_string(sum_of_locally_owned_dofs) + " vs " +
                std::to_string(owned_dofs.size())));

  dealii::IndexSet const relevant_dofs =
    is_mg ? dealii::DoFTools::extract_locally_relevant_level_dofs(dof_handler, level) :
            dealii::DoFTools::extract_locally_relevant_dofs(dof_handler);

  dsp.reinit(relevant_dofs.size(), relevant_dofs.size(), relevant_dofs);

  if(is_dg and is_mg)
    dealii::MGTools::make_flux_sparsity_pattern(dof_handler, dsp, this->level);
  else if(is_dg and not is_mg)
    dealii::DoFTools::make_flux_sparsity_pattern(dof_handler, dsp);
  else if(/*not(is_dg) and*/ is_mg)
    dealii::MGTools::make_sparsity_pattern(dof_handler, dsp, this->level, *this->constraint);
  else /* if (not(is_dg) and not(is_mg))*/
    dealii::DoFTools::make_sparsity_pattern(dof_handler, dsp, *this->constraint);

  if(my_rank_is_part_of_subcommunicator)
  {
    dealii::SparsityTools::distribute_sparsity_pattern(dsp, owned_dofs, mpi_comm, relevant_dofs);
    system_matrix.reinit(owned_dofs, owned_dofs, dsp, mpi_comm);
  }
}

template<int dim, typename Number, int n_components>
template<typename SparseMatrix>
void
OperatorBase<dim, Number, n_components>::internal_calculate_system_matrix(
  SparseMatrix & system_matrix) const
{
  // assemble matrix locally on each process
  if(evaluate_face_integrals())
  {
    matrix_free->loop(&This::cell_loop_calculate_system_matrix,
                      &This::face_loop_calculate_system_matrix /* no contributions added for CG */,
                      &This::boundary_face_loop_calculate_system_matrix,
                      this,
                      system_matrix,
                      system_matrix);
  }
  else
  {
    matrix_free->cell_loop(&This::cell_loop_calculate_system_matrix,
                           this,
                           system_matrix,
                           system_matrix);
  }

  // communicate overlapping matrix parts
  system_matrix.compress(dealii::VectorOperation::add);

  // set diagonal entries of constrained DoFs to 1.0
  dealii::DoFHandler<dim> const & dof_handler =
    this->matrix_free->get_dof_handler(this->data.dof_index);
  for(auto const & line : this->constraint->get_lines())
  {
    if(dof_handler.locally_owned_dofs().is_element(line.index))
    {
      system_matrix.set(line.index, line.index, 1.0);
    }
  }
  system_matrix.compress(dealii::VectorOperation::insert);
}

template<int dim, typename Number, int n_components>
void
OperatorBase<dim, Number, n_components>::get_constant_modes(
  std::vector<std::vector<bool>> &   constant_modes,
  std::vector<std::vector<double>> & constant_modes_values) const
{
  (void)constant_modes_values;

  dealii::DoFHandler<dim> const & dof_handler =
    this->matrix_free->get_dof_handler(this->data.dof_index);

  if(dof_handler.has_level_dofs())
  {
    // Extract coarse level constant modes.
    constant_modes =
      dealii::DoFTools::extract_level_constant_modes(this->matrix_free->get_mg_level(),
                                                     dof_handler,
                                                     dealii::ComponentMask(n_components, true));
  }
  else
  {
    // Extract finest level constant modes.
    constant_modes =
      dealii::DoFTools::extract_constant_modes(dof_handler,
                                               dealii::ComponentMask(n_components, true));
  }
}

template<int dim, typename Number, int n_components>
void
OperatorBase<dim, Number, n_components>::reinit_cell(IntegratorCell &   integrator,
                                                     unsigned int const cell) const
{
  integrator.reinit(cell);

  reinit_cell_derived(integrator, cell);
}

template<int dim, typename Number, int n_components>
void
OperatorBase<dim, Number, n_components>::reinit_cell_derived(IntegratorCell &   integrator,
                                                             unsigned int const cell) const
{
  (void)integrator;
  (void)cell;

  // override this function in derived classes if additional initialization is necessary
}

template<int dim, typename Number, int n_components>
void
OperatorBase<dim, Number, n_components>::reinit_face(IntegratorFace &   integrator_m,
                                                     IntegratorFace &   integrator_p,
                                                     unsigned int const face) const
{
  integrator_m.reinit(face);
  integrator_p.reinit(face);

  reinit_face_derived(integrator_m, integrator_p, face);
}

template<int dim, typename Number, int n_components>
void
OperatorBase<dim, Number, n_components>::reinit_face_derived(IntegratorFace &   integrator_m,
                                                             IntegratorFace &   integrator_p,
                                                             unsigned int const face) const
{
  (void)integrator_m;
  (void)integrator_p;
  (void)face;
}

template<int dim, typename Number, int n_components>
void
OperatorBase<dim, Number, n_components>::reinit_boundary_face(IntegratorFace &   integrator_m,
                                                              unsigned int const face) const
{
  integrator_m.reinit(face);

  reinit_boundary_face_derived(integrator_m, face);
}

template<int dim, typename Number, int n_components>
void
OperatorBase<dim, Number, n_components>::reinit_boundary_face_derived(IntegratorFace & integrator_m,
                                                                      unsigned int const face) const
{
  (void)integrator_m;
  (void)face;
}

template<int dim, typename Number, int n_components>
void
OperatorBase<dim, Number, n_components>::do_cell_integral(IntegratorCell & integrator) const
{
  (void)integrator;

  AssertThrow(false,
              dealii::ExcMessage("OperatorBase::do_cell_integral() has not been implemented!"));
}

template<int dim, typename Number, int n_components>
void
OperatorBase<dim, Number, n_components>::do_face_integral(IntegratorFace & integrator_m,
                                                          IntegratorFace & integrator_p) const
{
  (void)integrator_m;
  (void)integrator_p;

  AssertThrow(false,
              dealii::ExcMessage("OperatorBase::do_face_integral() has not been implemented!"));
}

template<int dim, typename Number, int n_components>
void
OperatorBase<dim, Number, n_components>::do_boundary_integral(
  IntegratorFace &                   integrator,
  OperatorType const &               operator_type,
  dealii::types::boundary_id const & boundary_id) const
{
  (void)integrator;
  (void)operator_type;
  (void)boundary_id;

  AssertThrow(false,
              dealii::ExcMessage("OperatorBase::do_boundary_integral() has not been implemented!"));
}

template<int dim, typename Number, int n_components>
void
OperatorBase<dim, Number, n_components>::do_boundary_integral_continuous(
  IntegratorFace &                   integrator,
  OperatorType const &               operator_type,
  dealii::types::boundary_id const & boundary_id) const
{
  (void)integrator;
  (void)operator_type;
  (void)boundary_id;

  AssertThrow(
    false,
    dealii::ExcMessage(
      "OperatorBase::do_boundary_integral_continuous() has to be overridden by derived class!"));
}

template<int dim, typename Number, int n_components>
void
OperatorBase<dim, Number, n_components>::set_inhomogeneous_constrained_values(
  VectorType & solution) const
{
  (void)solution;

  AssertThrow(
    false,
    dealii::ExcMessage(
      "OperatorBase::set_inhomogeneous_constrained_values() has to be overridden by derived class!"));
}

template<int dim, typename Number, int n_components>
void
OperatorBase<dim, Number, n_components>::do_face_int_integral(IntegratorFace & integrator_m,
                                                              IntegratorFace & integrator_p) const
{
  (void)integrator_m;
  (void)integrator_p;

  AssertThrow(false,
              dealii::ExcMessage("OperatorBase::do_face_int_integral() has not been implemented!"));
}

template<int dim, typename Number, int n_components>
void
OperatorBase<dim, Number, n_components>::do_face_ext_integral(IntegratorFace & integrator_m,
                                                              IntegratorFace & integrator_p) const
{
  (void)integrator_m;
  (void)integrator_p;

  AssertThrow(false,
              dealii::ExcMessage("OperatorBase::do_face_ext_integral() has not been implemented!"));
}

template<int dim, typename Number, int n_components>
void
OperatorBase<dim, Number, n_components>::reinit_face_cell_based(
  IntegratorFace &                 integrator_m,
  IntegratorFace &                 integrator_p,
  unsigned int const               cell,
  unsigned int const               face,
  dealii::types::boundary_id const boundary_id) const
{
  integrator_m.reinit(cell, face);

  if(boundary_id == dealii::numbers::internal_face_boundary_id) // internal face
  {
    integrator_p.reinit(cell, face);
  }

  reinit_face_cell_based_derived(integrator_m, integrator_p, cell, face, boundary_id);
}

template<int dim, typename Number, int n_components>
void
OperatorBase<dim, Number, n_components>::reinit_face_cell_based_derived(
  IntegratorFace &                 integrator_m,
  IntegratorFace &                 integrator_p,
  unsigned int const               cell,
  unsigned int const               face,
  dealii::types::boundary_id const boundary_id) const
{
  (void)integrator_m;
  (void)integrator_p;
  (void)cell;
  (void)face;
  (void)boundary_id;
}

template<int dim, typename Number, int n_components>
void
OperatorBase<dim, Number, n_components>::do_face_int_integral_cell_based(
  IntegratorFace & integrator_m,
  IntegratorFace & integrator_p) const
{
  this->do_face_int_integral(integrator_m, integrator_p);
}

template<int dim, typename Number, int n_components>
void
OperatorBase<dim, Number, n_components>::create_standard_basis(unsigned int     j,
                                                               IntegratorCell & integrator) const
{
  // create a standard basis in the dof values of FEEvalution
  for(unsigned int i = 0; i < integrator.dofs_per_cell; ++i)
    integrator.begin_dof_values()[i] = dealii::make_vectorized_array<Number>(0.);
  integrator.begin_dof_values()[j] = dealii::make_vectorized_array<Number>(1.);
}

template<int dim, typename Number, int n_components>
void
OperatorBase<dim, Number, n_components>::create_standard_basis(unsigned int     j,
                                                               IntegratorFace & integrator) const
{
  // create a standard basis in the dof values of FEEvalution
  for(unsigned int i = 0; i < integrator.dofs_per_cell; ++i)
    integrator.begin_dof_values()[i] = dealii::make_vectorized_array<Number>(0.);
  integrator.begin_dof_values()[j] = dealii::make_vectorized_array<Number>(1.);
}


template<int dim, typename Number, int n_components>
void
OperatorBase<dim, Number, n_components>::create_standard_basis(unsigned int     j,
                                                               IntegratorFace & integrator_1,
                                                               IntegratorFace & integrator_2) const
{
  // create a standard basis in the dof values of the first FEFaceEvalution
  for(unsigned int i = 0; i < integrator_1.dofs_per_cell; ++i)
    integrator_1.begin_dof_values()[i] = dealii::make_vectorized_array<Number>(0.);
  integrator_1.begin_dof_values()[j] = dealii::make_vectorized_array<Number>(1.);

  // clear dof values of the second FEFaceEvalution
  for(unsigned int i = 0; i < integrator_2.dofs_per_cell; ++i)
    integrator_2.begin_dof_values()[i] = dealii::make_vectorized_array<Number>(0.);
}

template<int dim, typename Number, int n_components>
void
OperatorBase<dim, Number, n_components>::cell_loop_full_operator(
  dealii::MatrixFree<dim, Number> const & matrix_free,
  VectorType &                            dst,
  VectorType const &                      src,
  Range const &                           range) const
{
  AssertThrow(not is_dg,
              dealii::ExcMessage("This function should not be called for is_dg = true."));

  IntegratorCell integrator_inhom =
    IntegratorCell(matrix_free, this->data.dof_index_inhomogeneous, this->data.quad_index);

  IntegratorCell integrator =
    IntegratorCell(matrix_free, this->data.dof_index, this->data.quad_index);

  for(auto cell = range.first; cell < range.second; ++cell)
  {
    this->reinit_cell(integrator_inhom, cell);
    integrator.reinit(cell);

    integrator_inhom.gather_evaluate(src, integrator_flags.cell_evaluate);

    this->do_cell_integral(integrator_inhom);

    // make sure that we do not write into Dirichlet degrees of freedom
    integrator_inhom.integrate(integrator_flags.cell_integrate, integrator.begin_dof_values());
    integrator.distribute_local_to_global(dst);
  }
}

template<int dim, typename Number, int n_components>
void
OperatorBase<dim, Number, n_components>::cell_loop(
  dealii::MatrixFree<dim, Number> const & matrix_free,
  VectorType &                            dst,
  VectorType const &                      src,
  Range const &                           range) const
{
  IntegratorCell integrator =
    IntegratorCell(matrix_free, this->data.dof_index, this->data.quad_index);

  for(auto cell = range.first; cell < range.second; ++cell)
  {
    this->reinit_cell(integrator, cell);

    integrator.gather_evaluate(src, integrator_flags.cell_evaluate);

    this->do_cell_integral(integrator);

    integrator.integrate_scatter(integrator_flags.cell_integrate, dst);
  }
}

template<int dim, typename Number, int n_components>
void
OperatorBase<dim, Number, n_components>::face_loop(
  dealii::MatrixFree<dim, Number> const & matrix_free,
  VectorType &                            dst,
  VectorType const &                      src,
  Range const &                           range) const
{
  if(is_dg)
  {
    IntegratorFace integrator_m =
      IntegratorFace(matrix_free, true, this->data.dof_index, this->data.quad_index);
    IntegratorFace integrator_p =
      IntegratorFace(matrix_free, false, this->data.dof_index, this->data.quad_index);

    for(auto face = range.first; face < range.second; ++face)
    {
      this->reinit_face(integrator_m, integrator_p, face);

      integrator_m.gather_evaluate(src, integrator_flags.face_evaluate);
      integrator_p.gather_evaluate(src, integrator_flags.face_evaluate);

      this->do_face_integral(integrator_m, integrator_p);

      integrator_m.integrate_scatter(integrator_flags.face_integrate, dst);
      integrator_p.integrate_scatter(integrator_flags.face_integrate, dst);
    }
  }
  else
  {
    AssertThrow(is_dg, dealii::ExcMessage("Zero interior face integrals expected for CG."));
  }
}

template<int dim, typename Number, int n_components>
void
OperatorBase<dim, Number, n_components>::boundary_face_loop_hom_operator(
  dealii::MatrixFree<dim, Number> const & matrix_free,
  VectorType &                            dst,
  VectorType const &                      src,
  Range const &                           range) const
{
  if(evaluate_face_integrals())
  {
    IntegratorFace integrator_m =
      IntegratorFace(matrix_free, true, this->data.dof_index, this->data.quad_index);

    for(unsigned int face = range.first; face < range.second; face++)
    {
      this->reinit_boundary_face(integrator_m, face);

<<<<<<< HEAD
    if(is_dg)
    {
      do_boundary_integral(integrator_m,
                           OperatorType::homogeneous,
                           matrix_free.get_boundary_id(face));
    }
    else
    {
      do_boundary_integral_continuous(integrator_m,
                                      OperatorType::homogeneous,
                                      matrix_free.get_boundary_id(face));
    }
=======
      integrator_m.gather_evaluate(src, integrator_flags.face_evaluate);
>>>>>>> c206eb06

      if(is_dg)
      {
        do_boundary_integral(integrator_m,
                             OperatorType::homogeneous,
                             matrix_free.get_boundary_id(face));
      }
      else
      {
        do_boundary_integral_continuous(integrator_m,
                                        OperatorType::homogeneous,
                                        matrix_free.get_boundary_id(face));
      }

      integrator_m.integrate_scatter(integrator_flags.face_integrate, dst);
    }
  }
}

template<int dim, typename Number, int n_components>
void
OperatorBase<dim, Number, n_components>::boundary_face_loop_inhom_operator(
  dealii::MatrixFree<dim, Number> const & matrix_free,
  VectorType &                            dst,
  VectorType const &                      src,
  Range const &                           range) const
{
  (void)src;

  if(is_dg)
  {
    IntegratorFace integrator_m =
      IntegratorFace(matrix_free, true, this->data.dof_index, this->data.quad_index);

    for(unsigned int face = range.first; face < range.second; face++)
    {
      this->reinit_boundary_face(integrator_m, face);

      // note: no gathering/evaluation is necessary when calculating the
      //       inhomogeneous part of boundary face integrals

      do_boundary_integral(integrator_m,
                           OperatorType::inhomogeneous,
                           matrix_free.get_boundary_id(face));

      integrator_m.integrate_scatter(integrator_flags.face_integrate, dst);
    }
  }
  else // continuous FE discretization (e.g., apply Neumann BCs)
  {
    IntegratorFace integrator_m_inhom =
      IntegratorFace(matrix_free, true, this->data.dof_index_inhomogeneous, this->data.quad_index);

    IntegratorFace integrator_m =
      IntegratorFace(matrix_free, true, this->data.dof_index, this->data.quad_index);

    for(unsigned int face = range.first; face < range.second; face++)
    {
      this->reinit_boundary_face(integrator_m_inhom, face);
      integrator_m.reinit(face);

      // note: no gathering/evaluation is necessary when calculating the
      //       inhomogeneous part of boundary face integrals

      do_boundary_integral_continuous(integrator_m_inhom,
                                      OperatorType::inhomogeneous,
                                      matrix_free.get_boundary_id(face));

      // make sure that we do not write into Dirichlet degrees of freedom
      integrator_m_inhom.integrate(integrator_flags.face_integrate,
                                   integrator_m.begin_dof_values());
      integrator_m.distribute_local_to_global(dst);
    }
  }
}

template<int dim, typename Number, int n_components>
void
OperatorBase<dim, Number, n_components>::boundary_face_loop_full_operator(
  dealii::MatrixFree<dim, Number> const & matrix_free,
  VectorType &                            dst,
  VectorType const &                      src,
  Range const &                           range) const
{
  AssertThrow(is_dg,
              dealii::ExcMessage("OperatorBase::boundary_face_loop_full_operator() "
                                 "should only be called in case of is_dg == true."));

  IntegratorFace integrator_m =
    IntegratorFace(matrix_free, true, this->data.dof_index, this->data.quad_index);

  for(unsigned int face = range.first; face < range.second; face++)
  {
    this->reinit_boundary_face(integrator_m, face);

    integrator_m.gather_evaluate(src, integrator_flags.face_evaluate);

    do_boundary_integral(integrator_m, OperatorType::full, matrix_free.get_boundary_id(face));

    integrator_m.integrate_scatter(integrator_flags.face_integrate, dst);
  }
}

template<int dim, typename Number, int n_components>
void
OperatorBase<dim, Number, n_components>::cell_loop_empty(
  dealii::MatrixFree<dim, Number> const & matrix_free,
  VectorType &                            dst,
  VectorType const &                      src,
  Range const &                           range) const
{
  (void)matrix_free;
  (void)dst;
  (void)src;
  (void)range;

  // do nothing
}

template<int dim, typename Number, int n_components>
void
OperatorBase<dim, Number, n_components>::face_loop_empty(
  dealii::MatrixFree<dim, Number> const & matrix_free,
  VectorType &                            dst,
  VectorType const &                      src,
  Range const &                           range) const
{
  (void)matrix_free;
  (void)dst;
  (void)src;
  (void)range;

  // do nothing
}

template<int dim, typename Number, int n_components>
void
OperatorBase<dim, Number, n_components>::cell_loop_diagonal(
  dealii::MatrixFree<dim, Number> const & matrix_free,
  VectorType &                            dst,
  VectorType const &                      src,
  Range const &                           range) const
{
  (void)src;

  IntegratorCell integrator =
    IntegratorCell(matrix_free, this->data.dof_index, this->data.quad_index);

  // create temporal array for local diagonal
  unsigned int const                                     dofs_per_cell = integrator.dofs_per_cell;
  dealii::AlignedVector<dealii::VectorizedArray<Number>> local_diag(dofs_per_cell);

  for(auto cell = range.first; cell < range.second; ++cell)
  {
    this->reinit_cell(integrator, cell);

    for(unsigned int j = 0; j < dofs_per_cell; ++j)
    {
      // write standard basis into dof values of dealii::FEEvaluation
      this->create_standard_basis(j, integrator);

      integrator.evaluate(integrator_flags.cell_evaluate);

      this->do_cell_integral(integrator);

      integrator.integrate(integrator_flags.cell_integrate);

      // extract single value from result vector and temporally store it
      local_diag[j] = integrator.begin_dof_values()[j];
    }
    // copy local diagonal entries into dof values of dealii::FEEvaluation ...
    for(unsigned int j = 0; j < dofs_per_cell; ++j)
      integrator.begin_dof_values()[j] = local_diag[j];

    // ... and write it back to global vector
    integrator.distribute_local_to_global(dst);
  }
}

template<int dim, typename Number, int n_components>
void
OperatorBase<dim, Number, n_components>::face_loop_diagonal(
  dealii::MatrixFree<dim, Number> const & matrix_free,
  VectorType &                            dst,
  VectorType const &                      src,
  Range const &                           range) const
{
  (void)src;

  if(is_dg)
  {
    IntegratorFace integrator_m =
      IntegratorFace(matrix_free, true, this->data.dof_index, this->data.quad_index);
    IntegratorFace integrator_p =
      IntegratorFace(matrix_free, false, this->data.dof_index, this->data.quad_index);

    // create temporal array for local diagonal
    unsigned int const dofs_per_cell = integrator_m.dofs_per_cell;
    dealii::AlignedVector<dealii::VectorizedArray<Number>> local_diag(dofs_per_cell);

    for(auto face = range.first; face < range.second; ++face)
    {
      this->reinit_face(integrator_m, integrator_p, face);

      // interior face
      for(unsigned int j = 0; j < dofs_per_cell; ++j)
      {
        this->create_standard_basis(j, integrator_m);

        integrator_m.evaluate(integrator_flags.face_evaluate);

        this->do_face_int_integral(integrator_m, integrator_p);

        integrator_m.integrate(integrator_flags.face_integrate);

        local_diag[j] = integrator_m.begin_dof_values()[j];
      }

      for(unsigned int j = 0; j < dofs_per_cell; ++j)
        integrator_m.begin_dof_values()[j] = local_diag[j];

      integrator_m.distribute_local_to_global(dst);

      // exterior face
      for(unsigned int j = 0; j < dofs_per_cell; ++j)
      {
        this->create_standard_basis(j, integrator_p);

        integrator_p.evaluate(integrator_flags.face_evaluate);

        this->do_face_ext_integral(integrator_m, integrator_p);

        integrator_p.integrate(integrator_flags.face_integrate);

        local_diag[j] = integrator_p.begin_dof_values()[j];
      }

      for(unsigned int j = 0; j < dofs_per_cell; ++j)
        integrator_p.begin_dof_values()[j] = local_diag[j];

      integrator_p.distribute_local_to_global(dst);
    }
  }
  else
  {
    AssertThrow(is_dg, dealii::ExcMessage("Zero interior face integrals expected for CG"));
  }
}

template<int dim, typename Number, int n_components>
void
OperatorBase<dim, Number, n_components>::boundary_face_loop_diagonal(
  dealii::MatrixFree<dim, Number> const & matrix_free,
  VectorType &                            dst,
  VectorType const &                      src,
  Range const &                           range) const
{
  (void)src;

  IntegratorFace integrator_m =
    IntegratorFace(matrix_free, true, this->data.dof_index, this->data.quad_index);

  // create temporal array for local diagonal
  unsigned int const                                     dofs_per_cell = integrator_m.dofs_per_cell;
  dealii::AlignedVector<dealii::VectorizedArray<Number>> local_diag(dofs_per_cell);

  for(unsigned int face = range.first; face < range.second; face++)
  {
    auto bid = matrix_free.get_boundary_id(face);

    this->reinit_boundary_face(integrator_m, face);

    for(unsigned int j = 0; j < dofs_per_cell; ++j)
    {
      this->create_standard_basis(j, integrator_m);

      integrator_m.evaluate(integrator_flags.face_evaluate);

      if(is_dg)
      {
        this->do_boundary_integral(integrator_m, OperatorType::homogeneous, bid);
      }
      else
      {
        this->do_boundary_integral_continuous(integrator_m, OperatorType::homogeneous, bid);
      }

      integrator_m.integrate(integrator_flags.face_integrate);

      local_diag[j] = integrator_m.begin_dof_values()[j];
    }

    for(unsigned int j = 0; j < dofs_per_cell; ++j)
      integrator_m.begin_dof_values()[j] = local_diag[j];

    integrator_m.distribute_local_to_global(dst);
  }
}

template<int dim, typename Number, int n_components>
void
OperatorBase<dim, Number, n_components>::cell_based_loop_diagonal(
  dealii::MatrixFree<dim, Number> const & matrix_free,
  VectorType &                            dst,
  VectorType const &                      src,
  Range const &                           range) const
{
  (void)src;

  AssertThrow(is_dg,
              dealii::ExcMessage("Cell-based face integrals useful for DG discretizations only."));

  IntegratorCell integrator =
    IntegratorCell(matrix_free, this->data.dof_index, this->data.quad_index);
  IntegratorFace integrator_m =
    IntegratorFace(matrix_free, true, this->data.dof_index, this->data.quad_index);
  IntegratorFace integrator_p =
    IntegratorFace(matrix_free, false, this->data.dof_index, this->data.quad_index);

  // create temporal array for local diagonal
  unsigned int const                                     dofs_per_cell = integrator.dofs_per_cell;
  dealii::AlignedVector<dealii::VectorizedArray<Number>> local_diag(dofs_per_cell);

  for(auto cell = range.first; cell < range.second; ++cell)
  {
    this->reinit_cell(integrator, cell);

    for(unsigned int j = 0; j < dofs_per_cell; ++j)
    {
      this->create_standard_basis(j, integrator);

      integrator.evaluate(integrator_flags.cell_evaluate);

      this->do_cell_integral(integrator);

      integrator.integrate(integrator_flags.cell_integrate);

      local_diag[j] = integrator.begin_dof_values()[j];
    }

    // loop over all faces and gather results into local diagonal local_diag
    if(evaluate_face_integrals())
    {
      unsigned int const n_faces = dealii::ReferenceCells::template get_hypercube<dim>().n_faces();
      for(unsigned int face = 0; face < n_faces; ++face)
      {
        auto bids = matrix_free.get_faces_by_cells_boundary_id(cell, face);
        auto bid  = bids[0];

        this->reinit_face_cell_based(integrator_m, integrator_p, cell, face, bid);

#ifdef DEBUG
        unsigned int const n_filled_lanes = matrix_free.n_active_entries_per_cell_batch(cell);
        for(unsigned int v = 0; v < n_filled_lanes; v++)
          Assert(bid == bids[v],
                 dealii::ExcMessage(
                   "Cell-based face loop encountered face batch with different bids."));
#endif

        for(unsigned int j = 0; j < dofs_per_cell; ++j)
        {
          this->create_standard_basis(j, integrator_m);

          integrator_m.evaluate(integrator_flags.face_evaluate);

          if(bid == dealii::numbers::internal_face_boundary_id) // internal face
          {
            this->do_face_int_integral_cell_based(integrator_m, integrator_p);
          }
          else // boundary face
          {
            this->do_boundary_integral(integrator_m, OperatorType::homogeneous, bid);
          }

          integrator_m.integrate(integrator_flags.face_integrate);

          // note: += for accumulation of all contributions of this (macro) cell
          //          including: cell-, face-, boundary-stiffness matrix
          local_diag[j] += integrator_m.begin_dof_values()[j];
        }
      }
    }

    for(unsigned int j = 0; j < dofs_per_cell; ++j)
      integrator.begin_dof_values()[j] = local_diag[j];

    integrator.distribute_local_to_global(dst);
  }
}

template<int dim, typename Number, int n_components>
void
OperatorBase<dim, Number, n_components>::cell_loop_apply_inverse_block_diagonal_matrix_based(
  dealii::MatrixFree<dim, Number> const & matrix_free,
  VectorType &                            dst,
  VectorType const &                      src,
  Range const &                           cell_range) const
{
  IntegratorCell integrator =
    IntegratorCell(matrix_free, this->data.dof_index, this->data.quad_index);

  unsigned int const dofs_per_cell = integrator.dofs_per_cell;

  for(unsigned int cell = cell_range.first; cell < cell_range.second; ++cell)
  {
    this->reinit_cell(integrator, cell);

    integrator.read_dof_values(src);

    for(unsigned int v = 0; v < vectorization_length; ++v)
    {
      dealii::Vector<Number> src_vector(dofs_per_cell);
      for(unsigned int j = 0; j < dofs_per_cell; ++j)
        src_vector(j) = integrator.begin_dof_values()[j][v];

      // apply inverse matrix
      matrices[cell * vectorization_length + v].solve(src_vector, false);

      for(unsigned int j = 0; j < dofs_per_cell; ++j)
        integrator.begin_dof_values()[j][v] = src_vector(j);
    }

    integrator.set_dof_values(dst);
  }
}

template<int dim, typename Number, int n_components>
void
OperatorBase<dim, Number, n_components>::cell_loop_block_diagonal(
  dealii::MatrixFree<dim, Number> const & matrix_free,
  std::vector<LAPACKMatrix> &             matrices,
  std::vector<LAPACKMatrix> const &,
  Range const & range) const
{
  IntegratorCell integrator =
    IntegratorCell(matrix_free, this->data.dof_index, this->data.quad_index);

  unsigned int const dofs_per_cell = integrator.dofs_per_cell;

  for(auto cell = range.first; cell < range.second; ++cell)
  {
    unsigned int const n_filled_lanes = matrix_free.n_active_entries_per_cell_batch(cell);

    this->reinit_cell(integrator, cell);

    for(unsigned int j = 0; j < dofs_per_cell; ++j)
    {
      this->create_standard_basis(j, integrator);

      integrator.evaluate(integrator_flags.cell_evaluate);

      this->do_cell_integral(integrator);

      integrator.integrate(integrator_flags.cell_integrate);

      for(unsigned int i = 0; i < dofs_per_cell; ++i)
        for(unsigned int v = 0; v < n_filled_lanes; ++v)
          matrices[cell * vectorization_length + v](i, j) += integrator.begin_dof_values()[i][v];
    }
  }
}

template<int dim, typename Number, int n_components>
void
OperatorBase<dim, Number, n_components>::face_loop_block_diagonal(
  dealii::MatrixFree<dim, Number> const & matrix_free,
  std::vector<LAPACKMatrix> &             matrices,
  std::vector<LAPACKMatrix> const &,
  Range const & range) const
{
  IntegratorFace integrator_m =
    IntegratorFace(matrix_free, true, this->data.dof_index, this->data.quad_index);
  IntegratorFace integrator_p =
    IntegratorFace(matrix_free, false, this->data.dof_index, this->data.quad_index);

  unsigned int const dofs_per_cell = integrator_m.dofs_per_cell;

  for(auto face = range.first; face < range.second; ++face)
  {
    unsigned int const n_filled_lanes = matrix_free.n_active_entries_per_face_batch(face);

    this->reinit_face(integrator_m, integrator_p, face);

    // interior face
    for(unsigned int j = 0; j < dofs_per_cell; ++j)
    {
      this->create_standard_basis(j, integrator_m);

      integrator_m.evaluate(integrator_flags.face_evaluate);

      this->do_face_int_integral(integrator_m, integrator_p);

      integrator_m.integrate(integrator_flags.face_integrate);

      for(unsigned int v = 0; v < n_filled_lanes; ++v)
      {
        unsigned int const cell = matrix_free.get_face_info(face).cells_interior[v];
        for(unsigned int i = 0; i < dofs_per_cell; ++i)
          matrices[cell](i, j) += integrator_m.begin_dof_values()[i][v];
      }
    }

    // exterior face
    for(unsigned int j = 0; j < dofs_per_cell; ++j)
    {
      this->create_standard_basis(j, integrator_p);

      integrator_p.evaluate(integrator_flags.face_evaluate);

      this->do_face_ext_integral(integrator_m, integrator_p);

      integrator_p.integrate(integrator_flags.face_integrate);

      for(unsigned int v = 0; v < n_filled_lanes; ++v)
      {
        unsigned int const cell = matrix_free.get_face_info(face).cells_exterior[v];
        for(unsigned int i = 0; i < dofs_per_cell; ++i)
          matrices[cell](i, j) += integrator_p.begin_dof_values()[i][v];
      }
    }
  }
}

template<int dim, typename Number, int n_components>
void
OperatorBase<dim, Number, n_components>::boundary_face_loop_block_diagonal(
  dealii::MatrixFree<dim, Number> const & matrix_free,
  std::vector<LAPACKMatrix> &             matrices,
  std::vector<LAPACKMatrix> const &,
  Range const & range) const
{
  IntegratorFace integrator_m =
    IntegratorFace(matrix_free, true, this->data.dof_index, this->data.quad_index);

  unsigned int const dofs_per_cell = integrator_m.dofs_per_cell;

  for(auto face = range.first; face < range.second; ++face)
  {
    unsigned int const n_filled_lanes = matrix_free.n_active_entries_per_face_batch(face);

    this->reinit_boundary_face(integrator_m, face);

    auto bid = matrix_free.get_boundary_id(face);

    for(unsigned int j = 0; j < dofs_per_cell; ++j)
    {
      this->create_standard_basis(j, integrator_m);

      integrator_m.evaluate(integrator_flags.face_evaluate);

      this->do_boundary_integral(integrator_m, OperatorType::homogeneous, bid);

      integrator_m.integrate(integrator_flags.face_integrate);

      for(unsigned int v = 0; v < n_filled_lanes; ++v)
      {
        unsigned int const cell = matrix_free.get_face_info(face).cells_interior[v];
        for(unsigned int i = 0; i < dofs_per_cell; ++i)
          matrices[cell](i, j) += integrator_m.begin_dof_values()[i][v];
      }
    }
  }
}


template<int dim, typename Number, int n_components>
void
OperatorBase<dim, Number, n_components>::cell_based_loop_block_diagonal(
  dealii::MatrixFree<dim, Number> const & matrix_free,
  std::vector<LAPACKMatrix> &             matrices,
  std::vector<LAPACKMatrix> const &,
  Range const & range) const
{
  IntegratorCell integrator =
    IntegratorCell(matrix_free, this->data.dof_index, this->data.quad_index);
  IntegratorFace integrator_m =
    IntegratorFace(matrix_free, true, this->data.dof_index, this->data.quad_index);
  IntegratorFace integrator_p =
    IntegratorFace(matrix_free, false, this->data.dof_index, this->data.quad_index);

  unsigned int const dofs_per_cell = integrator.dofs_per_cell;

  for(auto cell = range.first; cell < range.second; ++cell)
  {
    unsigned int const n_filled_lanes = matrix_free.n_active_entries_per_cell_batch(cell);

    this->reinit_cell(integrator, cell);

    for(unsigned int j = 0; j < dofs_per_cell; ++j)
    {
      this->create_standard_basis(j, integrator);

      integrator.evaluate(integrator_flags.cell_evaluate);

      this->do_cell_integral(integrator);

      integrator.integrate(integrator_flags.cell_integrate);

      for(unsigned int i = 0; i < dofs_per_cell; ++i)
        for(unsigned int v = 0; v < n_filled_lanes; ++v)
          matrices[cell * vectorization_length + v](i, j) += integrator.begin_dof_values()[i][v];
    }

    if(evaluate_face_integrals())
    {
      // loop over all faces
      unsigned int const n_faces = dealii::ReferenceCells::template get_hypercube<dim>().n_faces();
      for(unsigned int face = 0; face < n_faces; ++face)
      {
        auto bids = matrix_free.get_faces_by_cells_boundary_id(cell, face);
        auto bid  = bids[0];

        this->reinit_face_cell_based(integrator_m, integrator_p, cell, face, bid);

#ifdef DEBUG
        for(unsigned int v = 0; v < n_filled_lanes; v++)
          Assert(bid == bids[v],
                 dealii::ExcMessage(
                   "Cell-based face loop encountered face batch with different bids."));
#endif

        for(unsigned int j = 0; j < dofs_per_cell; ++j)
        {
          this->create_standard_basis(j, integrator_m);

          integrator_m.evaluate(integrator_flags.face_evaluate);

          if(bid == dealii::numbers::internal_face_boundary_id) // internal face
          {
            this->do_face_int_integral_cell_based(integrator_m, integrator_p);
          }
          else // boundary face
          {
            this->do_boundary_integral(integrator_m, OperatorType::homogeneous, bid);
          }

          integrator_m.integrate(integrator_flags.face_integrate);

          for(unsigned int i = 0; i < dofs_per_cell; ++i)
            for(unsigned int v = 0; v < n_filled_lanes; ++v)
              matrices[cell * vectorization_length + v](i, j) +=
                integrator_m.begin_dof_values()[i][v];
        }
      }
    }
  }
}

template<int dim, typename Number, int n_components>
template<typename SparseMatrix>
void
OperatorBase<dim, Number, n_components>::cell_loop_calculate_system_matrix(
  dealii::MatrixFree<dim, Number> const & matrix_free,
  SparseMatrix &                          dst,
  SparseMatrix const &                    src,
  Range const &                           range) const
{
  (void)src;

  IntegratorCell integrator =
    IntegratorCell(matrix_free, this->data.dof_index, this->data.quad_index);

  unsigned int const dofs_per_cell = integrator.dofs_per_cell;

  for(auto cell = range.first; cell < range.second; ++cell)
  {
    unsigned int const n_filled_lanes = matrix_free.n_active_entries_per_cell_batch(cell);

    // create a temporal full matrix for the local element matrix of each ...
    // cell of each macro cell and ...
    FullMatrix_ matrices[vectorization_length];
    // set their size
    std::fill_n(matrices, vectorization_length, FullMatrix_(dofs_per_cell, dofs_per_cell));

    this->reinit_cell(integrator, cell);

    for(unsigned int j = 0; j < dofs_per_cell; ++j)
    {
      this->create_standard_basis(j, integrator);

      integrator.evaluate(integrator_flags.cell_evaluate);

      this->do_cell_integral(integrator);

      integrator.integrate(integrator_flags.cell_integrate);

      for(unsigned int i = 0; i < dofs_per_cell; ++i)
        for(unsigned int v = 0; v < n_filled_lanes; ++v)
          matrices[v](i, j) = integrator.begin_dof_values()[i][v];
    }

    // finally assemble local matrices into global matrix
    for(unsigned int v = 0; v < n_filled_lanes; v++)
    {
      auto cell_v = matrix_free.get_cell_iterator(cell, v);

      std::vector<dealii::types::global_dof_index> dof_indices(dofs_per_cell);
      if(is_mg)
        cell_v->get_mg_dof_indices(dof_indices);
      else
        cell_v->get_dof_indices(dof_indices);

      if(not is_dg)
      {
        // in the case of CG: shape functions are not ordered lexicographically
        // see (https://www.dealii.org/8.5.1/doxygen/deal.II/classFE__Q.html)
        // so we have to fix the order
        auto temp = dof_indices;
        for(unsigned int j = 0; j < dof_indices.size(); j++)
          dof_indices[j] =
            temp[matrix_free.get_shape_info(this->data.dof_index).lexicographic_numbering[j]];
      }

      // choose the version of distribute_local_to_global with a single
      // `dof_indices` argument to indicate that we write to a diagonal block
      // of the matrix (vs 2 for off-diagonal ones); this implies a non-zero
      // entry is added to the diagonal of constrained matrix rows, ensuring
      // positive definiteness
      constraint_double.distribute_local_to_global(matrices[v], dof_indices, dst);
    }
  }
}

template<int dim, typename Number, int n_components>
template<typename SparseMatrix>
void
OperatorBase<dim, Number, n_components>::face_loop_calculate_system_matrix(
  dealii::MatrixFree<dim, Number> const & matrix_free,
  SparseMatrix &                          dst,
  SparseMatrix const &                    src,
  Range const &                           range) const
{
  (void)src;

  if(is_dg)
  {
    IntegratorFace integrator_m =
      IntegratorFace(matrix_free, true, this->data.dof_index, this->data.quad_index);
    IntegratorFace integrator_p =
      IntegratorFace(matrix_free, false, this->data.dof_index, this->data.quad_index);

    unsigned int const dofs_per_cell = integrator_m.dofs_per_cell;

    // There are four matrices: M_mm, M_mp, M_pm, M_pp with M_mm, M_pp denoting
    // the block diagonal matrices for elements m,p and M_mp, M_pm the matrices
    // related to the coupling of neighboring elements. In the following, both
    // M_mm and M_mp are called matrices_m and both M_pm and M_pp are called
    // matrices_p so that we only have to store two matrices (matrices_m,
    // matrices_p) instead of four. This is possible since we compute M_mm, M_pm
    // in a first step (by varying solution functions on element m), and M_mp,
    // M_pp in a second step (by varying solution functions on element p).

    // create two local matrix: first one tested by test functions on element m and ...
    FullMatrix_ matrices_m[vectorization_length];
    std::fill_n(matrices_m, vectorization_length, FullMatrix_(dofs_per_cell, dofs_per_cell));
    // ... the other tested by test functions on element p
    FullMatrix_ matrices_p[vectorization_length];
    std::fill_n(matrices_p, vectorization_length, FullMatrix_(dofs_per_cell, dofs_per_cell));

    for(auto face = range.first; face < range.second; ++face)
    {
      // determine number of filled vector lanes
      unsigned int const n_filled_lanes = matrix_free.n_active_entries_per_face_batch(face);

      this->reinit_face(integrator_m, integrator_p, face);

      // process minus trial function
      for(unsigned int j = 0; j < dofs_per_cell; ++j)
      {
        // write standard basis into dof values of first dealii::FEFaceEvaluation and
        // clear dof values of second dealii::FEFaceEvaluation
        this->create_standard_basis(j, integrator_m, integrator_p);

        integrator_m.evaluate(integrator_flags.face_evaluate);
        integrator_p.evaluate(integrator_flags.face_evaluate);

        this->do_face_integral(integrator_m, integrator_p);

        integrator_m.integrate(integrator_flags.face_integrate);
        integrator_p.integrate(integrator_flags.face_integrate);

        // insert result vector into local matrix u1_v1
        for(unsigned int i = 0; i < dofs_per_cell; ++i)
          for(unsigned int v = 0; v < n_filled_lanes; ++v)
            matrices_m[v](i, j) = integrator_m.begin_dof_values()[i][v];

        // insert result vector into local matrix  u1_v2
        for(unsigned int i = 0; i < dofs_per_cell; ++i)
          for(unsigned int v = 0; v < n_filled_lanes; ++v)
            matrices_p[v](i, j) = integrator_p.begin_dof_values()[i][v];
      }
<<<<<<< HEAD

      // save local matrices into global matrix
      for(unsigned int v = 0; v < n_filled_lanes; v++)
      {
        auto const cell_number_m = matrix_free.get_face_info(face).cells_interior[v];
        auto const cell_number_p = matrix_free.get_face_info(face).cells_exterior[v];

        auto cell_m = matrix_free.get_cell_iterator(cell_number_m / vectorization_length,
                                                    cell_number_m % vectorization_length);
        auto cell_p = matrix_free.get_cell_iterator(cell_number_p / vectorization_length,
                                                    cell_number_p % vectorization_length);

        // get position in global matrix
        std::vector<dealii::types::global_dof_index> dof_indices_m(dofs_per_cell);
        std::vector<dealii::types::global_dof_index> dof_indices_p(dofs_per_cell);
        if(is_mg)
        {
          cell_m->get_mg_dof_indices(dof_indices_m);
          cell_p->get_mg_dof_indices(dof_indices_p);
        }
        else
        {
          cell_m->get_dof_indices(dof_indices_m);
          cell_p->get_dof_indices(dof_indices_p);
        }

        // save M_mm
        constraint_double.distribute_local_to_global(matrices_m[v], dof_indices_m, dst);
        // save M_pm
        constraint_double.distribute_local_to_global(matrices_p[v],
                                                     dof_indices_p,
                                                     dof_indices_m,
                                                     dst);
      }

      // process positive trial function
      for(unsigned int j = 0; j < dofs_per_cell; ++j)
      {
        // write standard basis into dof values of first dealii::FEFaceEvaluation and
        // clear dof values of second dealii::FEFaceEvaluation
        this->create_standard_basis(j, integrator_p, integrator_m);

        integrator_m.evaluate(integrator_flags.face_evaluate);
        integrator_p.evaluate(integrator_flags.face_evaluate);

        this->do_face_integral(integrator_m, integrator_p);

=======

      // save local matrices into global matrix
      for(unsigned int v = 0; v < n_filled_lanes; v++)
      {
        auto const cell_number_m = matrix_free.get_face_info(face).cells_interior[v];
        auto const cell_number_p = matrix_free.get_face_info(face).cells_exterior[v];

        auto cell_m = matrix_free.get_cell_iterator(cell_number_m / vectorization_length,
                                                    cell_number_m % vectorization_length);
        auto cell_p = matrix_free.get_cell_iterator(cell_number_p / vectorization_length,
                                                    cell_number_p % vectorization_length);

        // get position in global matrix
        std::vector<dealii::types::global_dof_index> dof_indices_m(dofs_per_cell);
        std::vector<dealii::types::global_dof_index> dof_indices_p(dofs_per_cell);
        if(is_mg)
        {
          cell_m->get_mg_dof_indices(dof_indices_m);
          cell_p->get_mg_dof_indices(dof_indices_p);
        }
        else
        {
          cell_m->get_dof_indices(dof_indices_m);
          cell_p->get_dof_indices(dof_indices_p);
        }

        // save M_mm
        constraint_double.distribute_local_to_global(matrices_m[v], dof_indices_m, dst);
        // save M_pm
        constraint_double.distribute_local_to_global(matrices_p[v],
                                                     dof_indices_p,
                                                     dof_indices_m,
                                                     dst);
      }

      // process positive trial function
      for(unsigned int j = 0; j < dofs_per_cell; ++j)
      {
        // write standard basis into dof values of first dealii::FEFaceEvaluation and
        // clear dof values of second dealii::FEFaceEvaluation
        this->create_standard_basis(j, integrator_p, integrator_m);

        integrator_m.evaluate(integrator_flags.face_evaluate);
        integrator_p.evaluate(integrator_flags.face_evaluate);

        this->do_face_integral(integrator_m, integrator_p);

>>>>>>> c206eb06
        integrator_m.integrate(integrator_flags.face_integrate);
        integrator_p.integrate(integrator_flags.face_integrate);

        // insert result vector into local matrix M_mp
        for(unsigned int i = 0; i < dofs_per_cell; ++i)
          for(unsigned int v = 0; v < n_filled_lanes; ++v)
            matrices_m[v](i, j) = integrator_m.begin_dof_values()[i][v];

        // insert result vector into local matrix  M_pp
        for(unsigned int i = 0; i < dofs_per_cell; ++i)
          for(unsigned int v = 0; v < n_filled_lanes; ++v)
            matrices_p[v](i, j) = integrator_p.begin_dof_values()[i][v];
      }

      // save local matrices into global matrix
      for(unsigned int v = 0; v < n_filled_lanes; v++)
      {
        auto const cell_number_m = matrix_free.get_face_info(face).cells_interior[v];
        auto const cell_number_p = matrix_free.get_face_info(face).cells_exterior[v];

        auto cell_m = matrix_free.get_cell_iterator(cell_number_m / vectorization_length,
                                                    cell_number_m % vectorization_length);
        auto cell_p = matrix_free.get_cell_iterator(cell_number_p / vectorization_length,
                                                    cell_number_p % vectorization_length);
<<<<<<< HEAD

        // get position in global matrix
        std::vector<dealii::types::global_dof_index> dof_indices_m(dofs_per_cell);
        std::vector<dealii::types::global_dof_index> dof_indices_p(dofs_per_cell);
        if(is_mg)
        {
          cell_m->get_mg_dof_indices(dof_indices_m);
          cell_p->get_mg_dof_indices(dof_indices_p);
        }
        else
        {
          cell_m->get_dof_indices(dof_indices_m);
          cell_p->get_dof_indices(dof_indices_p);
        }

=======

        // get position in global matrix
        std::vector<dealii::types::global_dof_index> dof_indices_m(dofs_per_cell);
        std::vector<dealii::types::global_dof_index> dof_indices_p(dofs_per_cell);
        if(is_mg)
        {
          cell_m->get_mg_dof_indices(dof_indices_m);
          cell_p->get_mg_dof_indices(dof_indices_p);
        }
        else
        {
          cell_m->get_dof_indices(dof_indices_m);
          cell_p->get_dof_indices(dof_indices_p);
        }

>>>>>>> c206eb06
        // save M_mp
        constraint_double.distribute_local_to_global(matrices_m[v],
                                                     dof_indices_m,
                                                     dof_indices_p,
                                                     dst);
        // save M_pp
        constraint_double.distribute_local_to_global(matrices_p[v], dof_indices_p, dst);
      }
    }
  }
  else
  {
<<<<<<< HEAD
    // No interior face contribution for CG
=======
    // No internal face integrals for the CG case.
>>>>>>> c206eb06
  }
}

template<int dim, typename Number, int n_components>
template<typename SparseMatrix>
void
OperatorBase<dim, Number, n_components>::boundary_face_loop_calculate_system_matrix(
  dealii::MatrixFree<dim, Number> const & matrix_free,
  SparseMatrix &                          dst,
  SparseMatrix const &                    src,
  Range const &                           range) const
{
  (void)src;

  IntegratorFace integrator_m =
    IntegratorFace(matrix_free, true, this->data.dof_index, this->data.quad_index);

  unsigned int const dofs_per_cell = integrator_m.dofs_per_cell;

  for(auto face = range.first; face < range.second; ++face)
  {
    unsigned int const n_filled_lanes = matrix_free.n_active_entries_per_face_batch(face);

    // create temporary matrices for local blocks
    FullMatrix_ matrices[vectorization_length];
    std::fill_n(matrices, vectorization_length, FullMatrix_(dofs_per_cell, dofs_per_cell));

    this->reinit_boundary_face(integrator_m, face);

    auto bid = matrix_free.get_boundary_id(face);

    for(unsigned int j = 0; j < dofs_per_cell; ++j)
    {
      this->create_standard_basis(j, integrator_m);

      integrator_m.evaluate(integrator_flags.face_evaluate);

      if(is_dg)
      {
        this->do_boundary_integral(integrator_m, OperatorType::homogeneous, bid);
      }
      else
      {
        this->do_boundary_integral_continuous(integrator_m, OperatorType::homogeneous, bid);
      }

      integrator_m.integrate(integrator_flags.face_integrate);

      for(unsigned int i = 0; i < dofs_per_cell; ++i)
        for(unsigned int v = 0; v < n_filled_lanes; ++v)
          matrices[v](i, j) = integrator_m.begin_dof_values()[i][v];
    }

    // save local matrices into global matrix
    for(unsigned int v = 0; v < n_filled_lanes; v++)
    {
      unsigned int const cell_number = matrix_free.get_face_info(face).cells_interior[v];

      auto cell_v = matrix_free.get_cell_iterator(cell_number / vectorization_length,
                                                  cell_number % vectorization_length);

      std::vector<dealii::types::global_dof_index> dof_indices(dofs_per_cell);
      if(is_mg)
        cell_v->get_mg_dof_indices(dof_indices);
      else
        cell_v->get_dof_indices(dof_indices);

      if(not is_dg)
      {
        // in the case of CG: shape functions are not ordered lexicographically
        // see (https://www.dealii.org/8.5.1/doxygen/deal.II/classFE__Q.html)
        // so we have to fix the order
        auto temp = dof_indices;
        for(unsigned int j = 0; j < dof_indices.size(); j++)
          dof_indices[j] = temp[matrix_free.get_shape_info().lexicographic_numbering[j]];
      }

      constraint_double.distribute_local_to_global(matrices[v], dof_indices, dst);
    }
  }
}

template<int dim, typename Number, int n_components>
void
OperatorBase<dim, Number, n_components>::set_constrained_dofs_to_one(VectorType & vector) const
{
  // set (diagonal) entries to 1.0 for constrained dofs
  for(auto i : matrix_free->get_constrained_dofs(this->data.dof_index))
    vector.local_element(i) = 1.0;
}

template<int dim, typename Number, int n_components>
bool
OperatorBase<dim, Number, n_components>::evaluate_face_integrals() const
{
  return (integrator_flags.face_evaluate != dealii::EvaluationFlags::nothing) or
         (integrator_flags.face_integrate != dealii::EvaluationFlags::nothing);
}

template<int dim, typename Number, int n_components>
void
OperatorBase<dim, Number, n_components>::compute_factorized_additive_schwarz_matrices() const
{
#ifdef DEAL_II_WITH_TRILINOS
  internal_compute_factorized_additive_schwarz_matrices<dealii::TrilinosWrappers::SparseMatrix>();
#elif defined(DEAL_II_WITH_PETSC)
  internal_compute_factorized_additive_schwarz_matrices<dealii::PETScWrappers::MPI::SparseMatrix>();
#else
  AssertThrow(
    n_mpi_processes == 1,
    dealii::ExcMessage(
      "If you want to use this function in parallel you have to compile deal.II with either "
      "Trilinos or Petsc support for distributed sparse matrices."));
  internal_compute_factorized_additive_schwarz_matrices<dealii::SparseMatrix>();
#endif
}

template<int dim, typename Number, int n_components>
template<typename SparseMatrix>
void
OperatorBase<dim, Number, n_components>::internal_compute_factorized_additive_schwarz_matrices()
  const
{
  if(is_dg)
  {
    update_block_diagonal_preconditioner();
  }
  else
  {
    dealii::DoFHandler<dim> const & dof_handler =
      this->matrix_free->get_dof_handler(this->data.dof_index);

    unsigned int const dofs_per_cell = matrix_free->get_dofs_per_cell(this->data.dof_index);

    unsigned int const n_cells = matrix_free->n_cell_batches() * vectorization_length;

    // assemble a temporary sparse matrix to cut out the blocks
    SparseMatrix                   tmp_matrix;
    dealii::DynamicSparsityPattern dsp;
    internal_init_system_matrix(tmp_matrix, dsp, dof_handler.get_mpi_communicator());
    internal_calculate_system_matrix(tmp_matrix);

    // collect the DoF indices of all cells
    std::vector<std::vector<dealii::types::global_dof_index>> dof_indices_all_cells(
      n_cells, std::vector<dealii::types::global_dof_index>(dofs_per_cell));
    // and compute weights by counting the contributions to a DoF
    initialize_dof_vector(weights);
    for(unsigned int cell = 0; cell < matrix_free->n_cell_batches(); ++cell)
    {
      unsigned int const n_filled_lanes = matrix_free->n_active_entries_per_cell_batch(cell);

      for(unsigned int v = 0; v < n_filled_lanes; ++v)
      {
        auto const & cell_v = matrix_free->get_cell_iterator(cell, v);

        auto & dof_indices = dof_indices_all_cells[cell * vectorization_length + v];
        if(is_mg)
          cell_v->get_mg_dof_indices(dof_indices);
        else
          cell_v->get_dof_indices(dof_indices);

        for(auto const & i : dof_indices)
          weights[i] += 1.;
      }
    }
    weights.compress(dealii::VectorOperation::add);

    // prepare the weights vector for symmetric weighting
    for(unsigned int i = 0; i < weights.size(); ++i)
    {
      if(weights.in_local_range(i))
        weights[i] = 1. / std::sqrt(weights[i]);
    }
    weights.update_ghost_values();

    // cut out overlapped block matrices
    std::vector<dealii::FullMatrix<Number>> overlapped_cell_matrices(
      n_cells, dealii::FullMatrix<Number>(dofs_per_cell));

    dealii::SparseMatrixTools::restrict_to_full_matrices<SparseMatrix,
                                                         dealii::DynamicSparsityPattern,
                                                         Number>(tmp_matrix,
                                                                 dsp,
                                                                 dof_indices_all_cells,
                                                                 overlapped_cell_matrices);

    // factorize and store cell matrices
    matrices.resize(n_cells, LAPACKMatrix(dofs_per_cell));
    for(unsigned int cell = 0; cell < matrix_free->n_cell_batches(); ++cell)
    {
      unsigned int const n_filled_lanes = matrix_free->n_active_entries_per_cell_batch(cell);

      for(unsigned int v = 0; v < n_filled_lanes; ++v)
      {
        // get overlapped cell matrix
        auto const & overlapped_cell_matrix =
          overlapped_cell_matrices[cell * vectorization_length + v];

        // store the cell matrix and renumber lexicographic
        auto & lapack_matrix = matrices[cell * vectorization_length + v];
        lapack_matrix.reinit(dofs_per_cell);

        auto const & lex_to_hier =
          matrix_free->get_shape_info(this->data.dof_index).lexicographic_numbering;
        for(unsigned int i = 0; i < dofs_per_cell; i++)
          for(unsigned int j = 0; j < dofs_per_cell; j++)
            lapack_matrix.set(i, j, overlapped_cell_matrix[lex_to_hier[i]][lex_to_hier[j]]);

        // factorize the cell matrix
        lapack_matrix.compute_lu_factorization();
      }
    }
  }
}

template<int dim, typename Number, int n_components>
void
OperatorBase<dim, Number, n_components>::apply_inverse_additive_schwarz_matrices(
  VectorType &       dst,
  VectorType const & src) const
{
  if(is_dg)
    apply_inverse_block_diagonal(dst, src);
  else
  {
    src.update_ghost_values();

    matrix_free->template cell_loop<VectorType, VectorType>(
      [&](auto const & matrix_free, auto & dst, auto const & src, auto const & cell_range) {
        auto const dofs_per_cell = matrix_free.get_dofs_per_cell(this->data.dof_index);

        IntegratorCell integrator =
          IntegratorCell(matrix_free, this->data.dof_index, this->data.quad_index);

        dealii::Vector<Number>                                 local_vector(dofs_per_cell);
        dealii::AlignedVector<dealii::VectorizedArray<Number>> local_weights_vector(dofs_per_cell);
        for(unsigned int cell = cell_range.first; cell < cell_range.second; ++cell)
        {
          this->reinit_cell(integrator, cell);

          integrator.read_dof_values(weights);
          for(unsigned int i = 0; i < dofs_per_cell; ++i)
            local_weights_vector[i] = integrator.begin_dof_values()[i];

          integrator.read_dof_values(src);

          unsigned int const n_filled_lanes = matrix_free.n_active_entries_per_cell_batch(cell);

          for(unsigned int v = 0; v < n_filled_lanes; ++v)
          {
            // apply symmetric weighting, first before applying the inverse
            for(unsigned int i = 0; i < dofs_per_cell; ++i)
              local_vector[i] = integrator.begin_dof_values()[i][v] * local_weights_vector[i][v];

            matrices[cell * vectorization_length + v].solve(local_vector);

            // and after applying the inverse
            for(unsigned int i = 0; i < dofs_per_cell; ++i)
              integrator.begin_dof_values()[i][v] = local_vector[i] * local_weights_vector[i][v];
          }

          integrator.distribute_local_to_global(dst);
        }
      },
      dst,
      src,
      true);

    src.zero_out_ghost_values();
  }
}


template class OperatorBase<2, float, 1>;
template class OperatorBase<2, float, 2>;
template class OperatorBase<2, float, 3>;
template class OperatorBase<2, float, 4>;

template class OperatorBase<2, double, 1>;
template class OperatorBase<2, double, 2>;
template class OperatorBase<2, double, 3>;
template class OperatorBase<2, double, 4>;

template class OperatorBase<3, float, 1>;
template class OperatorBase<3, float, 3>;
template class OperatorBase<3, float, 4>;
template class OperatorBase<3, float, 5>;

template class OperatorBase<3, double, 1>;
template class OperatorBase<3, double, 3>;
template class OperatorBase<3, double, 4>;
template class OperatorBase<3, double, 5>;

} // namespace ExaDG<|MERGE_RESOLUTION|>--- conflicted
+++ resolved
@@ -293,28 +293,8 @@
   }
   else
   {
-<<<<<<< HEAD
-    // Compute matrix-vector product. Constrained degrees of freedom in the src-vector will not be
-    // used. The function read_dof_values() (or gather_evaluate()) uses the homogeneous boundary
-    // data passed to MatrixFree via AffineConstraints with the standard "dof_index".
-    if(evaluate_face_integrals())
-    {
-      matrix_free->loop(&This::cell_loop,
-                        &This::face_loop_empty,
-                        &This::boundary_face_loop_hom_operator,
-                        this,
-                        dst,
-                        src,
-                        true);
-    }
-    else
-    {
-      matrix_free->cell_loop(&This::cell_loop, this, dst, src, true);
-    }
-=======
     matrix_free->cell_loop(&This::cell_loop, this, dst, src, true /* zero_dst_vector */);
   }
->>>>>>> c206eb06
 
   if(not is_dg)
   {
@@ -355,29 +335,10 @@
   }
   else
   {
-<<<<<<< HEAD
-    // See function apply() for additional comments.
-    // Note that MatrixFree will not touch constrained degrees of freedom in the dst-vector.
-    if(evaluate_face_integrals())
-
-    {
-      matrix_free->loop(&This::cell_loop,
-                        &This::face_loop_empty,
-                        &This::boundary_face_loop_hom_operator,
-                        this,
-                        dst,
-                        src);
-    }
-    else
-    {
-      matrix_free->cell_loop(&This::cell_loop, this, dst, src);
-    }
-=======
     // See function `apply()` for additional comments. Note that `dealii::MatrixFree` will not touch
     // constrained degrees of freedom in the `dst` vector.
     matrix_free->cell_loop(&This::cell_loop, this, dst, src);
   }
->>>>>>> c206eb06
 
   if(not is_dg)
   {
@@ -1064,7 +1025,7 @@
   if(evaluate_face_integrals())
   {
     matrix_free->loop(&This::cell_loop_calculate_system_matrix,
-                      &This::face_loop_calculate_system_matrix /* no contributions added for CG */,
+                      &This::face_loop_calculate_system_matrix,
                       &This::boundary_face_loop_calculate_system_matrix,
                       this,
                       system_matrix,
@@ -1422,29 +1383,22 @@
   VectorType const &                      src,
   Range const &                           range) const
 {
-  if(is_dg)
-  {
-    IntegratorFace integrator_m =
-      IntegratorFace(matrix_free, true, this->data.dof_index, this->data.quad_index);
-    IntegratorFace integrator_p =
-      IntegratorFace(matrix_free, false, this->data.dof_index, this->data.quad_index);
-
-    for(auto face = range.first; face < range.second; ++face)
-    {
-      this->reinit_face(integrator_m, integrator_p, face);
-
-      integrator_m.gather_evaluate(src, integrator_flags.face_evaluate);
-      integrator_p.gather_evaluate(src, integrator_flags.face_evaluate);
-
-      this->do_face_integral(integrator_m, integrator_p);
-
-      integrator_m.integrate_scatter(integrator_flags.face_integrate, dst);
-      integrator_p.integrate_scatter(integrator_flags.face_integrate, dst);
-    }
-  }
-  else
-  {
-    AssertThrow(is_dg, dealii::ExcMessage("Zero interior face integrals expected for CG."));
+  IntegratorFace integrator_m =
+    IntegratorFace(matrix_free, true, this->data.dof_index, this->data.quad_index);
+  IntegratorFace integrator_p =
+    IntegratorFace(matrix_free, false, this->data.dof_index, this->data.quad_index);
+
+  for(auto face = range.first; face < range.second; ++face)
+  {
+    this->reinit_face(integrator_m, integrator_p, face);
+
+    integrator_m.gather_evaluate(src, integrator_flags.face_evaluate);
+    integrator_p.gather_evaluate(src, integrator_flags.face_evaluate);
+
+    this->do_face_integral(integrator_m, integrator_p);
+
+    integrator_m.integrate_scatter(integrator_flags.face_integrate, dst);
+    integrator_p.integrate_scatter(integrator_flags.face_integrate, dst);
   }
 }
 
@@ -1465,22 +1419,7 @@
     {
       this->reinit_boundary_face(integrator_m, face);
 
-<<<<<<< HEAD
-    if(is_dg)
-    {
-      do_boundary_integral(integrator_m,
-                           OperatorType::homogeneous,
-                           matrix_free.get_boundary_id(face));
-    }
-    else
-    {
-      do_boundary_integral_continuous(integrator_m,
-                                      OperatorType::homogeneous,
-                                      matrix_free.get_boundary_id(face));
-    }
-=======
       integrator_m.gather_evaluate(src, integrator_flags.face_evaluate);
->>>>>>> c206eb06
 
       if(is_dg)
       {
@@ -1670,63 +1609,56 @@
 {
   (void)src;
 
-  if(is_dg)
-  {
-    IntegratorFace integrator_m =
-      IntegratorFace(matrix_free, true, this->data.dof_index, this->data.quad_index);
-    IntegratorFace integrator_p =
-      IntegratorFace(matrix_free, false, this->data.dof_index, this->data.quad_index);
-
-    // create temporal array for local diagonal
-    unsigned int const dofs_per_cell = integrator_m.dofs_per_cell;
-    dealii::AlignedVector<dealii::VectorizedArray<Number>> local_diag(dofs_per_cell);
-
-    for(auto face = range.first; face < range.second; ++face)
-    {
-      this->reinit_face(integrator_m, integrator_p, face);
-
-      // interior face
-      for(unsigned int j = 0; j < dofs_per_cell; ++j)
-      {
-        this->create_standard_basis(j, integrator_m);
-
-        integrator_m.evaluate(integrator_flags.face_evaluate);
-
-        this->do_face_int_integral(integrator_m, integrator_p);
-
-        integrator_m.integrate(integrator_flags.face_integrate);
-
-        local_diag[j] = integrator_m.begin_dof_values()[j];
-      }
-
-      for(unsigned int j = 0; j < dofs_per_cell; ++j)
-        integrator_m.begin_dof_values()[j] = local_diag[j];
-
-      integrator_m.distribute_local_to_global(dst);
-
-      // exterior face
-      for(unsigned int j = 0; j < dofs_per_cell; ++j)
-      {
-        this->create_standard_basis(j, integrator_p);
-
-        integrator_p.evaluate(integrator_flags.face_evaluate);
-
-        this->do_face_ext_integral(integrator_m, integrator_p);
-
-        integrator_p.integrate(integrator_flags.face_integrate);
-
-        local_diag[j] = integrator_p.begin_dof_values()[j];
-      }
-
-      for(unsigned int j = 0; j < dofs_per_cell; ++j)
-        integrator_p.begin_dof_values()[j] = local_diag[j];
-
-      integrator_p.distribute_local_to_global(dst);
-    }
-  }
-  else
-  {
-    AssertThrow(is_dg, dealii::ExcMessage("Zero interior face integrals expected for CG"));
+  IntegratorFace integrator_m =
+    IntegratorFace(matrix_free, true, this->data.dof_index, this->data.quad_index);
+  IntegratorFace integrator_p =
+    IntegratorFace(matrix_free, false, this->data.dof_index, this->data.quad_index);
+
+  // create temporal array for local diagonal
+  unsigned int const                                     dofs_per_cell = integrator_m.dofs_per_cell;
+  dealii::AlignedVector<dealii::VectorizedArray<Number>> local_diag(dofs_per_cell);
+
+  for(auto face = range.first; face < range.second; ++face)
+  {
+    this->reinit_face(integrator_m, integrator_p, face);
+
+    // interior face
+    for(unsigned int j = 0; j < dofs_per_cell; ++j)
+    {
+      this->create_standard_basis(j, integrator_m);
+
+      integrator_m.evaluate(integrator_flags.face_evaluate);
+
+      this->do_face_int_integral(integrator_m, integrator_p);
+
+      integrator_m.integrate(integrator_flags.face_integrate);
+
+      local_diag[j] = integrator_m.begin_dof_values()[j];
+    }
+
+    for(unsigned int j = 0; j < dofs_per_cell; ++j)
+      integrator_m.begin_dof_values()[j] = local_diag[j];
+
+    integrator_m.distribute_local_to_global(dst);
+
+    // exterior face
+    for(unsigned int j = 0; j < dofs_per_cell; ++j)
+    {
+      this->create_standard_basis(j, integrator_p);
+
+      integrator_p.evaluate(integrator_flags.face_evaluate);
+
+      this->do_face_ext_integral(integrator_m, integrator_p);
+
+      integrator_p.integrate(integrator_flags.face_integrate);
+
+      local_diag[j] = integrator_p.begin_dof_values()[j];
+    }
+
+    for(unsigned int j = 0; j < dofs_per_cell; ++j)
+      integrator_p.begin_dof_values()[j] = local_diag[j];
+
+    integrator_p.distribute_local_to_global(dst);
   }
 }
 
@@ -1789,9 +1721,6 @@
   Range const &                           range) const
 {
   (void)src;
-
-  AssertThrow(is_dg,
-              dealii::ExcMessage("Cell-based face integrals useful for DG discretizations only."));
 
   IntegratorCell integrator =
     IntegratorCell(matrix_free, this->data.dof_index, this->data.quad_index);
@@ -2272,7 +2201,6 @@
           for(unsigned int v = 0; v < n_filled_lanes; ++v)
             matrices_p[v](i, j) = integrator_p.begin_dof_values()[i][v];
       }
-<<<<<<< HEAD
 
       // save local matrices into global matrix
       for(unsigned int v = 0; v < n_filled_lanes; v++)
@@ -2320,7 +2248,19 @@
 
         this->do_face_integral(integrator_m, integrator_p);
 
-=======
+        integrator_m.integrate(integrator_flags.face_integrate);
+        integrator_p.integrate(integrator_flags.face_integrate);
+
+        // insert result vector into local matrix M_mp
+        for(unsigned int i = 0; i < dofs_per_cell; ++i)
+          for(unsigned int v = 0; v < n_filled_lanes; ++v)
+            matrices_m[v](i, j) = integrator_m.begin_dof_values()[i][v];
+
+        // insert result vector into local matrix  M_pp
+        for(unsigned int i = 0; i < dofs_per_cell; ++i)
+          for(unsigned int v = 0; v < n_filled_lanes; ++v)
+            matrices_p[v](i, j) = integrator_p.begin_dof_values()[i][v];
+      }
 
       // save local matrices into global matrix
       for(unsigned int v = 0; v < n_filled_lanes; v++)
@@ -2347,85 +2287,6 @@
           cell_p->get_dof_indices(dof_indices_p);
         }
 
-        // save M_mm
-        constraint_double.distribute_local_to_global(matrices_m[v], dof_indices_m, dst);
-        // save M_pm
-        constraint_double.distribute_local_to_global(matrices_p[v],
-                                                     dof_indices_p,
-                                                     dof_indices_m,
-                                                     dst);
-      }
-
-      // process positive trial function
-      for(unsigned int j = 0; j < dofs_per_cell; ++j)
-      {
-        // write standard basis into dof values of first dealii::FEFaceEvaluation and
-        // clear dof values of second dealii::FEFaceEvaluation
-        this->create_standard_basis(j, integrator_p, integrator_m);
-
-        integrator_m.evaluate(integrator_flags.face_evaluate);
-        integrator_p.evaluate(integrator_flags.face_evaluate);
-
-        this->do_face_integral(integrator_m, integrator_p);
-
->>>>>>> c206eb06
-        integrator_m.integrate(integrator_flags.face_integrate);
-        integrator_p.integrate(integrator_flags.face_integrate);
-
-        // insert result vector into local matrix M_mp
-        for(unsigned int i = 0; i < dofs_per_cell; ++i)
-          for(unsigned int v = 0; v < n_filled_lanes; ++v)
-            matrices_m[v](i, j) = integrator_m.begin_dof_values()[i][v];
-
-        // insert result vector into local matrix  M_pp
-        for(unsigned int i = 0; i < dofs_per_cell; ++i)
-          for(unsigned int v = 0; v < n_filled_lanes; ++v)
-            matrices_p[v](i, j) = integrator_p.begin_dof_values()[i][v];
-      }
-
-      // save local matrices into global matrix
-      for(unsigned int v = 0; v < n_filled_lanes; v++)
-      {
-        auto const cell_number_m = matrix_free.get_face_info(face).cells_interior[v];
-        auto const cell_number_p = matrix_free.get_face_info(face).cells_exterior[v];
-
-        auto cell_m = matrix_free.get_cell_iterator(cell_number_m / vectorization_length,
-                                                    cell_number_m % vectorization_length);
-        auto cell_p = matrix_free.get_cell_iterator(cell_number_p / vectorization_length,
-                                                    cell_number_p % vectorization_length);
-<<<<<<< HEAD
-
-        // get position in global matrix
-        std::vector<dealii::types::global_dof_index> dof_indices_m(dofs_per_cell);
-        std::vector<dealii::types::global_dof_index> dof_indices_p(dofs_per_cell);
-        if(is_mg)
-        {
-          cell_m->get_mg_dof_indices(dof_indices_m);
-          cell_p->get_mg_dof_indices(dof_indices_p);
-        }
-        else
-        {
-          cell_m->get_dof_indices(dof_indices_m);
-          cell_p->get_dof_indices(dof_indices_p);
-        }
-
-=======
-
-        // get position in global matrix
-        std::vector<dealii::types::global_dof_index> dof_indices_m(dofs_per_cell);
-        std::vector<dealii::types::global_dof_index> dof_indices_p(dofs_per_cell);
-        if(is_mg)
-        {
-          cell_m->get_mg_dof_indices(dof_indices_m);
-          cell_p->get_mg_dof_indices(dof_indices_p);
-        }
-        else
-        {
-          cell_m->get_dof_indices(dof_indices_m);
-          cell_p->get_dof_indices(dof_indices_p);
-        }
-
->>>>>>> c206eb06
         // save M_mp
         constraint_double.distribute_local_to_global(matrices_m[v],
                                                      dof_indices_m,
@@ -2438,11 +2299,7 @@
   }
   else
   {
-<<<<<<< HEAD
-    // No interior face contribution for CG
-=======
     // No internal face integrals for the CG case.
->>>>>>> c206eb06
   }
 }
 
@@ -2509,16 +2366,6 @@
         cell_v->get_mg_dof_indices(dof_indices);
       else
         cell_v->get_dof_indices(dof_indices);
-
-      if(not is_dg)
-      {
-        // in the case of CG: shape functions are not ordered lexicographically
-        // see (https://www.dealii.org/8.5.1/doxygen/deal.II/classFE__Q.html)
-        // so we have to fix the order
-        auto temp = dof_indices;
-        for(unsigned int j = 0; j < dof_indices.size(); j++)
-          dof_indices[j] = temp[matrix_free.get_shape_info().lexicographic_numbering[j]];
-      }
 
       constraint_double.distribute_local_to_global(matrices[v], dof_indices, dst);
     }
