--- conflicted
+++ resolved
@@ -31,8 +31,7 @@
 namespace Structure
 {
 template<int dim, typename Number>
-ElasticityOperatorBase<dim, Number>::ElasticityOperatorBase()
-  : scaling_factor_mass(1.0), scaling_factor_mass_boundary(1.0)
+ElasticityOperatorBase<dim, Number>::ElasticityOperatorBase() : scaling_factor_mass(1.0)
 {
 }
 
@@ -48,8 +47,8 @@
   flags.cell_evaluate  = unsteady_flag | dealii::EvaluationFlags::gradients;
   flags.cell_integrate = unsteady_flag | dealii::EvaluationFlags::gradients;
 
-  // evaluation of Neumann and Robin BCs
-  flags.face_evaluate  = dealii::EvaluationFlags::values;
+  // evaluation of Neumann BCs
+  flags.face_evaluate  = dealii::EvaluationFlags::nothing;
   flags.face_integrate = dealii::EvaluationFlags::values;
 
   return flags;
@@ -163,26 +162,7 @@
 
 template<int dim, typename Number>
 void
-<<<<<<< HEAD
-ElasticityOperatorBase<dim, Number>::set_scaling_factor_mass_boundary_operator(
-  double const scaling_factor) const
-{
-  scaling_factor_mass_boundary = scaling_factor;
-}
-
-template<int dim, typename Number>
-double
-ElasticityOperatorBase<dim, Number>::get_scaling_factor_mass_boundary_operator() const
-{
-  return scaling_factor_mass_boundary;
-}
-
-template<int dim, typename Number>
-void
-ElasticityOperatorBase<dim, Number>::set_inhomogeneous_boundary_values(VectorType & dst) const
-=======
 ElasticityOperatorBase<dim, Number>::set_inhomogeneous_constrained_values(VectorType & dst) const
->>>>>>> c206eb06
 {
   // periodicity and hanging node constraints are enforced strongly for continuous spaces
   if(not this->is_dg)
@@ -269,8 +249,7 @@
       {
         AssertThrow(boundary_type == BoundaryType::Dirichlet or
                       boundary_type == BoundaryType::Neumann or
-                      boundary_type == BoundaryType::NeumannCached or
-                      boundary_type == BoundaryType::RobinSpringDashpotPressure,
+                      boundary_type == BoundaryType::NeumannCached,
                     dealii::ExcMessage("BoundaryType not implemented."));
       }
     }
