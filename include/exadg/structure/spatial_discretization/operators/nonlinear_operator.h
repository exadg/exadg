--- conflicted
+++ resolved
@@ -125,7 +125,7 @@
   /*
    * Calculates the integral
    *
-   *  (v_h, factor * density * d_h)_Omega + (Grad(v_h), P_h)_Omega ,
+   *  (v_h, factor * d_h)_Omega + (Grad(v_h), P_h)_Omega
    *
    * with 1st Piola-Kirchhoff stress tensor P_h
    *
@@ -151,79 +151,9 @@
   do_cell_integral_nonlinear(IntegratorCell & integrator) const;
 
   /*
-<<<<<<< HEAD
-   * Computes boundary integrals
-   *
-   * inhomogeneous operator:
-   *  - (v_h, t_0)_{Gamma_N} - (v_h, - p * N)_{Gamma_R} ,
-=======
    * Computes the nonlinear Neumann boundary term
->>>>>>> c206eb06
-   *
-   *
-   * with traction
-   *
-   *  t_0 = da/dA t ,
-   *
-   * and exterior pressure p. If the traction is specified as force per surface area of the
-   * underformed body, the specified traction t is interpreted as t_0 = t, and no pull-back is
-   * necessary.
-   *
-   * homogeneous operator on Robin boundary:
-   *  + (v_h, k * d_h + c * factor_velocity * d_h)_{Gamma_R} ,
-   *
-   * with spring stiffness k, dashpot coefficient c and time integration coefficient
-   * factor_velocity, which together with the remainding terms added via a const_vector on the rhs
-   * constitutes the complete .
-   */
-  void
-<<<<<<< HEAD
-  do_boundary_integral_continuous(IntegratorFace &                   integrator_m,
-                                  OperatorType const &               operator_type,
-                                  dealii::types::boundary_id const & boundary_id) const final;
-=======
-  do_boundary_integral_continuous_nonlinear(IntegratorFace &                   integrator,
-                                            dealii::types::boundary_id const & boundary_id) const;
->>>>>>> c206eb06
-
-  /*
-   * Linearized operator.
-   */
-  void
-  reinit_cell_derived(IntegratorCell & integrator, unsigned int const cell) const final;
-
-  /*
-   * Calculates the integral
-   *
-   *  (v_h, factor * density * delta d_h)_Omega + (Grad(v_h), delta P_h)_Omega
-   *
-   * with the directional derivative of the 1st Piola-Kirchhoff stress tensor P_h
-   *
-   *  delta P_h = d(P)/d(d)|_{d_lin} * delta d_h ,
-   *
-   * with the point of linearization
-   *
-   *  d_lin ,
-   *
-   * and displacement increment
-   *
-   *  delta d_h .
-   *
-   * Computing the linearization yields
-   *
-   *  delta P_h = + Grad(delta_d) * S(d_lin)
-   *              + F(d_lin) * (C_lin : (F^T(d_lin) * Grad(delta d))) .
-   *
-   *  Note that a dependency of the Neumann BC on the displacements d through
-   *  the area ratio da/dA = function(d) is neglected in the linearization.
-   */
-  void
-  do_cell_integral(IntegratorCell & integrator) const final;
-
-  /*
-   * Compute the boundary term of the linearized operator
-   *
-   *  - delta (v_h, t_0)_{Gamma_N}
+   *
+   *  - (v_h, t_0)_{Gamma_N}
    *
    * with traction
    *
@@ -234,6 +164,57 @@
    * is necessary.
    */
   void
+  do_boundary_integral_continuous_nonlinear(IntegratorFace &                   integrator,
+                                            dealii::types::boundary_id const & boundary_id) const;
+
+  /*
+   * Linearized operator.
+   */
+  void
+  reinit_cell_derived(IntegratorCell & integrator, unsigned int const cell) const final;
+
+  /*
+   * Calculates the integral
+   *
+   *  (v_h, factor * delta d_h)_Omega + (Grad(v_h), delta P_h)_Omega
+   *
+   * with the directional derivative of the 1st Piola-Kirchhoff stress tensor P_h
+   *
+   *  delta P_h = d(P)/d(d)|_{d_lin} * delta d_h ,
+   *
+   * with the point of linearization
+   *
+   *  d_lin ,
+   *
+   * and displacement increment
+   *
+   *  delta d_h .
+   *
+   * Computing the linearization yields
+   *
+   *  delta P_h = + Grad(delta_d) * S(d_lin)
+   *              + F(d_lin) * (C_lin : (F^T(d_lin) * Grad(delta d))) .
+   *
+   *  Note that a dependency of the Neumann BC on the displacements d through
+   *  the area ratio da/dA = function(d) is neglected in the linearization.
+   */
+  void
+  do_cell_integral(IntegratorCell & integrator) const final;
+
+  /*
+   * Compute the boundary term of the linearized operator
+   *
+   *  - delta (v_h, t_0)_{Gamma_N}
+   *
+   * with traction
+   *
+   *  t_0 = da/dA t .
+   *
+   * If the traction is specified as force per surface area of the underformed
+   * body, the specified traction t is interpreted as t_0 = t, and no pull-back
+   * is necessary.
+   */
+  void
   do_boundary_integral_continuous(IntegratorFace &                   integrator,
                                   OperatorType const &               operator_type,
                                   dealii::types::boundary_id const & boundary_id) const final;
