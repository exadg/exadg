/*  ______________________________________________________________________
 *
 *  ExaDG - High-Order Discontinuous Galerkin for the Exa-Scale
 *
 *  Copyright (C) 2021 by the ExaDG authors
 *
 *  This program is free software: you can redistribute it and/or modify
 *  it under the terms of the GNU General Public License as published by
 *  the Free Software Foundation, either version 3 of the License, or
 *  (at your option) any later version.
 *
 *  This program is distributed in the hope that it will be useful,
 *  but WITHOUT ANY WARRANTY; without even the implied warranty of
 *  MERCHANTABILITY or FITNESS FOR A PARTICULAR PURPOSE.  See the
 *  GNU General Public License for more details.
 *
 *  You should have received a copy of the GNU General Public License
 *  along with this program.  If not, see <https://www.gnu.org/licenses/>.
 *  ______________________________________________________________________
 */

#include <exadg/structure/spatial_discretization/operators/boundary_conditions.h>
#include <exadg/structure/spatial_discretization/operators/continuum_mechanics.h>
#include <exadg/structure/spatial_discretization/operators/nonlinear_operator.h>

namespace ExaDG
{
namespace Structure
{
template<int dim, typename Number>
void
NonLinearOperator<dim, Number>::initialize(
  dealii::MatrixFree<dim, Number> const &   matrix_free,
  dealii::AffineConstraints<Number> const & affine_constraints,
  OperatorData<dim> const &                 data)
{
  Base::initialize(matrix_free, affine_constraints, data);

  // integrator_lin always refers to evaluation in the reference configuration.
  integrator_lin = std::make_shared<IntegratorCell>(*this->matrix_free,
                                                    this->operator_data.dof_index_inhomogeneous,
                                                    this->operator_data.quad_index);

  // It should not make a difference here whether we use dof_index or dof_index_inhomogeneous.
  this->matrix_free->initialize_dof_vector(displacement_lin, this->operator_data.dof_index);
  displacement_lin.update_ghost_values();

  if(this->operator_data.spatial_integration)
  {
    // Deep copy of matrix_free to use different mappings.
    this->matrix_free_spatial.copy_from(*this->matrix_free);

    // Setup spatial mapping based on linearization vector and undeformed mapping,
    // where parameter check enforces mapping_degree == degree.
    this->mapping_spatial =
      std::make_shared<MappingDoFVector<dim, Number>>(this->operator_data.mapping_degree);
  }
}

template<int dim, typename Number>
void
NonLinearOperator<dim, Number>::evaluate_nonlinear(VectorType & dst, VectorType const & src) const
{
  AssertThrow(this->operator_data.pull_back_traction == false,
              dealii::ExcMessage("Neumann data expected in respective "
                                 "configuration for comparison."));

  if(this->operator_data.spatial_integration and (not this->operator_data.force_material_residual))
  {
    this->matrix_free_spatial.loop(&This::cell_loop_nonlinear,
                                   &This::face_loop_nonlinear,
                                   &This::boundary_face_loop_nonlinear,
                                   this,
                                   dst,
                                   src,
                                   true);
  }
  else
  {
    this->matrix_free->loop(&This::cell_loop_nonlinear,
                            &This::face_loop_nonlinear,
                            &This::boundary_face_loop_nonlinear,
                            this,
                            dst,
                            src,
                            true);
  }
}

template<int dim, typename Number>
bool
NonLinearOperator<dim, Number>::valid_deformation(VectorType const & displacement) const
{
  Number dst = 0.0;

  // dst has to remain zero for a valid deformation state
  this->matrix_free->cell_loop(&This::cell_loop_valid_deformation,
                               this,
                               dst,
                               displacement,
                               false /* no zeroing of dst vector */);

  // sum over all MPI processes
  Number valid = 0.0;
  valid        = dealii::Utilities::MPI::sum(
    dst, this->matrix_free->get_dof_handler(this->operator_data.dof_index).get_communicator());

  return (valid == 0.0);
}

template<int dim, typename Number>
void
NonLinearOperator<dim, Number>::set_mapping_undeformed(
  std::shared_ptr<dealii::Mapping<dim> const> mapping) const
{
  this->mapping_undeformed = mapping;
}

template<int dim, typename Number>
void
NonLinearOperator<dim, Number>::set_solution_linearization(VectorType const & vector,
                                                           bool const         update_mapping) const
{
  // Check for valid deformation state.
  bool const valid_deformation_field = valid_deformation(vector);
  if(not valid_deformation_field)
  {
    std::cout << "the linearization vector does not correspond to an invertible mapping on lvl "
              << this->get_level() << "  ## \n";
  }

  if(valid_deformation_field or this->operator_data.check_type != 1)
  {
    displacement_lin = vector;
    displacement_lin.update_ghost_values();

<<<<<<< HEAD
    // update cached linearization data
    this->set_cell_linearization_data(displacement_lin);

    // update mapping to spatial configuration
    if(this->operator_data.spatial_integration and update_mapping)
    {
      this->mapping_spatial->initialize_mapping_from_dof_vector(
        this->mapping_undeformed, displacement_lin, this->matrix_free->get_dof_handler());
      this->matrix_free_spatial.update_mapping(*mapping_spatial->get_mapping());
    }
=======
    this->assemble_matrix_if_necessary();
>>>>>>> 683e3a5e
  }
}

template<int dim, typename Number>
typename NonLinearOperator<dim, Number>::VectorType const &
NonLinearOperator<dim, Number>::get_solution_linearization() const
{
  return displacement_lin;
}

template<int dim, typename Number>
void
NonLinearOperator<dim, Number>::apply(VectorType & dst, VectorType const & src) const
{
  AssertThrow(not this->is_dg, dealii::ExcMessage("NonLinearOperator::apply supports CG only"));

  if(this->operator_data.spatial_integration)
  {
    // Compute matrix-vector product. Constrained degrees of freedom in the src-vector will not be
    // used. The function read_dof_values() (or gather_evaluate()) uses the homogeneous boundary
    // data passed to MatrixFree via AffineConstraints with the standard "dof_index".
    this->matrix_free_spatial.cell_loop(&This::cell_loop, this, dst, src, true);

    // Constrained degree of freedom are not removed from the system of equations.
    // Instead, we set the diagonal entries of the matrix to 1 for these constrained
    // degrees of freedom. This means that we simply copy the constrained values to the
    // dst vector.
    for(unsigned int const constrained_index :
        this->matrix_free_spatial.get_constrained_dofs(this->operator_data.dof_index))
    {
      dst.local_element(constrained_index) = src.local_element(constrained_index);
    }
  }
  else
  {
    OperatorBase<dim, Number, dim /* n_components */>::apply(dst, src);
  }
}

template<int dim, typename Number>
void
NonLinearOperator<dim, Number>::apply_add(VectorType & dst, VectorType const & src) const
{
  (void)dst;
  (void)src;
  AssertThrow(false, dealii::ExcMessage("NonLinearOperator::apply_add not implemented."));
}

template<int dim, typename Number>
void
NonLinearOperator<dim, Number>::rhs(VectorType & dst) const
{
  (void)dst;
  AssertThrow(false, dealii::ExcMessage("NonLinearOperator::rhs not implemented."));
}

template<int dim, typename Number>
void
NonLinearOperator<dim, Number>::rhs_add(VectorType & dst) const
{
  (void)dst;
  AssertThrow(false, dealii::ExcMessage("NonLinearOperator::rhs_add not implemented."));
}

template<int dim, typename Number>
void
NonLinearOperator<dim, Number>::evaluate(VectorType & dst, VectorType const & src) const
{
  (void)dst;
  (void)src;
  AssertThrow(false, dealii::ExcMessage("NonLinearOperator::evaluate not implemented."));
}

template<int dim, typename Number>
void
NonLinearOperator<dim, Number>::evaluate_add(VectorType & dst, VectorType const & src) const
{
  (void)dst;
  (void)src;
  AssertThrow(false, dealii::ExcMessage("NonLinearOperator::evaluate_add not implemented."));
}

template<int dim, typename Number>
void
NonLinearOperator<dim, Number>::add_diagonal(VectorType & diagonal) const
{
  AssertThrow(not this->is_dg,
              dealii::ExcMessage("NonLinearOperator::add_diagonal supports CG only"));

  if(this->operator_data.spatial_integration)
  {
    dealii::MatrixFreeTools::
      compute_diagonal<dim, -1, 0, dim /* n_components */, Number, dealii::VectorizedArray<Number>>(
        this->matrix_free_spatial,
        diagonal,
        [&](auto & integrator) -> void {
          // TODO: this is currently done for every column, but would only be necessary
          // once per cell
          this->reinit_cell_derived(integrator, integrator.get_current_cell_index());

          integrator.evaluate(this->integrator_flags.cell_evaluate);

          this->do_cell_integral(integrator);

          integrator.integrate(this->integrator_flags.cell_integrate);
        },
        this->operator_data.dof_index,
        this->operator_data.quad_index);
  }
  else
  {
    OperatorBase<dim, Number, dim /* n_components */>::add_diagonal(diagonal);
  }
}

template<int dim, typename Number>
void
NonLinearOperator<dim, Number>::reinit_cell_nonlinear(IntegratorCell &   integrator,
                                                      unsigned int const cell) const
{
  integrator.reinit(cell);

  this->material_handler.reinit(*this->matrix_free, cell);
}

template<int dim, typename Number>
void
NonLinearOperator<dim, Number>::cell_loop_nonlinear(
  dealii::MatrixFree<dim, Number> const & matrix_free,
  VectorType &                            dst,
  VectorType const &                      src,
  Range const &                           range) const
{
  IntegratorCell integrator_inhom(matrix_free,
                                  this->operator_data.dof_index_inhomogeneous,
                                  this->operator_data.quad_index);

  IntegratorCell integrator(matrix_free,
                            this->operator_data.dof_index,
                            this->operator_data.quad_index);

  auto const unsteady_flag = this->operator_data.unsteady ? dealii::EvaluationFlags::values :
                                                            dealii::EvaluationFlags::nothing;

  for(auto cell = range.first; cell < range.second; ++cell)
  {
    reinit_cell_nonlinear(integrator_inhom, cell);
    integrator.reinit(cell);

    // Evaluating the stress terms requires interpolation in the reference
    // configuration. Since we call cell_loop_nonlinear() on the most recent
    // iterate, this is only needed for the spatial integration approach.
    // Thus, only the spatial approach not storing the relevant tensors
    // (`cache_level` 2 and higher) requires an updated integrator_lin
    // in do_cell_integral_nonlinear().
    if(this->operator_data.spatial_integration and this->operator_data.cache_level < 2 and
       (not this->operator_data.force_material_residual))
    {
      integrator_lin->reinit(cell);
      integrator_lin->read_dof_values(displacement_lin);
      integrator_lin->evaluate(dealii::EvaluationFlags::gradients);
    }

    integrator_inhom.gather_evaluate(src, unsteady_flag | dealii::EvaluationFlags::gradients);

    do_cell_integral_nonlinear(integrator_inhom);

    // make sure that we do not write into Dirichlet degrees of freedom
    integrator_inhom.integrate(unsteady_flag | dealii::EvaluationFlags::gradients,
                               integrator.begin_dof_values());
    integrator.distribute_local_to_global(dst);
  }
}

template<int dim, typename Number>
void
NonLinearOperator<dim, Number>::set_cell_linearization_data(
  VectorType const & linearization_vector) const
{
  if(this->operator_data.cache_level > 0)
  {
    VectorType dummy;
    this->matrix_free->cell_loop(&This::cell_loop_set_linearization_data,
                                 this,
                                 dummy,
                                 linearization_vector);
  }
}

template<int dim, typename Number>
void
NonLinearOperator<dim, Number>::cell_loop_set_linearization_data(
  dealii::MatrixFree<dim, Number> const & matrix_free,
  VectorType &                            dst,
  VectorType const &                      src,
  Range const &                           range) const
{
  (void)matrix_free;
  (void)dst;

  std::shared_ptr<Material<dim, Number>> material = this->material_handler.get_material();

  for(auto cell = range.first; cell < range.second; ++cell)
  {
    integrator_lin->reinit(cell);
    this->material_handler.reinit(*this->matrix_free, cell);

    integrator_lin->read_dof_values(src);
    integrator_lin->evaluate(dealii::EvaluationFlags::gradients);

    material->do_set_cell_linearization_data(integrator_lin, cell);
  }
}

template<int dim, typename Number>
void
NonLinearOperator<dim, Number>::cell_loop_valid_deformation(
  dealii::MatrixFree<dim, Number> const & matrix_free,
  Number &                                dst,
  VectorType const &                      src,
  Range const &                           range) const
{
  IntegratorCell integrator(matrix_free,
                            this->operator_data.dof_index_inhomogeneous,
                            this->operator_data.quad_index);

  for(auto cell = range.first; cell < range.second; ++cell)
  {
    reinit_cell_nonlinear(integrator, cell);

    integrator.gather_evaluate(src, dealii::EvaluationFlags::gradients);

    // loop over all quadrature points
    for(unsigned int q = 0; q < integrator.n_q_points; ++q)
    {
      // material displacement gradient
      tensor const Grad_d = integrator.get_gradient(q);

      // material deformation gradient
      tensor const F = compute_F(Grad_d);
      scalar const J = determinant(F);
      for(unsigned int v = 0; v < J.size(); ++v)
      {
        // if deformation is invalid, add a positive value to dst
        if(J[v] <= 0.0)
        {
          dst += 1.0;
        }
      }
    }
  }
}

template<int dim, typename Number>
void
NonLinearOperator<dim, Number>::face_loop_nonlinear(
  dealii::MatrixFree<dim, Number> const & matrix_free,
  VectorType &                            dst,
  VectorType const &                      src,
  Range const &                           range) const
{
  (void)matrix_free;
  (void)dst;
  (void)src;
  (void)range;
}

template<int dim, typename Number>
void
NonLinearOperator<dim, Number>::boundary_face_loop_nonlinear(
  dealii::MatrixFree<dim, Number> const & matrix_free,
  VectorType &                            dst,
  VectorType const &                      src,
  Range const &                           range) const
{
  IntegratorFace integrator_m_inhom(matrix_free,
                                    true,
                                    this->operator_data.dof_index_inhomogeneous,
                                    this->operator_data.quad_index);

  IntegratorFace integrator_m = IntegratorFace(matrix_free,
                                               true,
                                               this->operator_data.dof_index,
                                               this->operator_data.quad_index);

  // apply Neumann BCs
  for(unsigned int face = range.first; face < range.second; face++)
  {
    this->reinit_boundary_face(integrator_m_inhom, face);
    integrator_m.reinit(face);

    // In case of a pull-back of the traction vector, we need to evaluate
    // the displacement gradient to obtain the surface area ratio da/dA.
    // We write the integrator flags explicitly in this case since they
    // depend on the parameter pull_back_traction.
    if(this->operator_data.pull_back_traction)
    {
      integrator_m_inhom.gather_evaluate(src, dealii::EvaluationFlags::gradients);
    }

    do_boundary_integral_continuous(integrator_m_inhom, matrix_free.get_boundary_id(face));

    // make sure that we do not write into Dirichlet degrees of freedom
    integrator_m_inhom.integrate(this->integrator_flags.face_integrate,
                                 integrator_m.begin_dof_values());
    integrator_m.distribute_local_to_global(dst);
  }
}

template<int dim, typename Number>
void
NonLinearOperator<dim, Number>::do_boundary_integral_continuous(
  IntegratorFace &                   integrator,
  dealii::types::boundary_id const & boundary_id) const
{
  BoundaryType boundary_type = this->operator_data.bc->get_boundary_type(boundary_id);

  for(unsigned int q = 0; q < integrator.n_q_points; ++q)
  {
    auto traction = calculate_neumann_value<dim, Number>(
      q, integrator, boundary_type, boundary_id, this->operator_data.bc, this->time);

    if(this->operator_data.pull_back_traction)
    {
      tensor const F = compute_F(integrator.get_gradient(q));
      vector const N = integrator.get_normal_vector(q);
      // da/dA * n = det F F^{-T} * N := n_star
      // -> da/dA = n_star.norm()
      vector const n_star = determinant(F) * transpose(invert(F)) * N;
      // t_0 = da/dA * t
      traction *= n_star.norm();
    }

    integrator.submit_value(-traction, q);
  }
}

template<int dim, typename Number>
void
NonLinearOperator<dim, Number>::reinit_cell_derived(IntegratorCell &   integrator,
                                                    unsigned int const cell) const
{
  Base::reinit_cell_derived(integrator, cell);

  integrator_lin->reinit(cell);

  integrator_lin->read_dof_values(displacement_lin);
  integrator_lin->evaluate(dealii::EvaluationFlags::gradients);
}

template<int dim, typename Number>
void
NonLinearOperator<dim, Number>::do_cell_integral_nonlinear(IntegratorCell & integrator) const
{
  std::shared_ptr<Material<dim, Number>> material = this->material_handler.get_material();

  unsigned int constexpr check_type = 0;
  AssertThrow(this->operator_data.check_type == 0,
              dealii::ExcMessage("A `check_type` > 0 is currently not implemented here."));

  AssertThrow(this->operator_data.cache_level < 3,
              dealii::ExcMessage("We expect a `cache_level` in [0,1,2]."));

  if(this->operator_data.spatial_integration and (not this->operator_data.force_material_residual))
  {
    // Evaluate the residual operator in the spatial configuration.
    if(this->operator_data.cache_level == 0)
    {
      if(this->operator_data.stable_formulation)
      {
        for(unsigned int q = 0; q < integrator.n_q_points; ++q)
        {
          tensor const Grad_d_lin = integrator_lin->get_gradient(q);
          scalar const Jm1_lin =
            compute_modified_Jm1<dim, Number, check_type, true /* stable_formulation */>(
              Grad_d_lin);
          scalar const           one_over_J_lin = 1.0 / (Jm1_lin + 1.0);
          symmetric_tensor const tau_lin =
            material->kirchhoff_stress(Grad_d_lin, integrator.get_current_cell_index(), q);

          integrator.submit_gradient(tau_lin * one_over_J_lin, q);

          if(this->operator_data.unsteady)
          {
            integrator.submit_value((this->scaling_factor_mass * this->operator_data.density *
                                     one_over_J_lin) *
                                      integrator.get_value(q),
                                    q);
          }
        }
      }
      else
      {
        for(unsigned int q = 0; q < integrator.n_q_points; ++q)
        {
          tensor const Grad_d_lin = integrator_lin->get_gradient(q);
          scalar const Jm1_lin =
            compute_modified_Jm1<dim, Number, check_type, true /* stable_formulation */>(
              Grad_d_lin);
          scalar const           one_over_J_lin = 1.0 / (Jm1_lin + 1.0);
          symmetric_tensor const tau_lin =
            material->kirchhoff_stress(Grad_d_lin, integrator.get_current_cell_index(), q);

          integrator.submit_gradient(tau_lin * one_over_J_lin, q);

          if(this->operator_data.unsteady)
          {
            integrator.submit_value(((this->scaling_factor_mass * this->operator_data.density) *
                                     one_over_J_lin) *
                                      integrator.get_value(q),
                                    q);
          }
        }
      }
    }
    else if(this->operator_data.cache_level == 1)
    {
      for(unsigned int q = 0; q < integrator.n_q_points; ++q)
      {
        tensor const Grad_d_lin     = integrator_lin->get_gradient(q);
        scalar const one_over_J_lin = material->one_over_J(integrator.get_current_cell_index(), q);
        symmetric_tensor const tau_lin =
          material->kirchhoff_stress(Grad_d_lin, integrator.get_current_cell_index(), q);

        integrator.submit_gradient(tau_lin * one_over_J_lin, q);

        if(this->operator_data.unsteady)
        {
          integrator.submit_value(((this->scaling_factor_mass * this->operator_data.density) *
                                   one_over_J_lin) *
                                    integrator.get_value(q),
                                  q);
        }
      }
    }
    else if(this->operator_data.cache_level == 2)
    {
      for(unsigned int q = 0; q < integrator.n_q_points; ++q)
      {
        scalar const one_over_J_lin = material->one_over_J(integrator.get_current_cell_index(), q);
        symmetric_tensor const tau_lin =
          material->kirchhoff_stress(integrator.get_current_cell_index(), q);

        integrator.submit_gradient(tau_lin * one_over_J_lin, q);

        if(this->operator_data.unsteady)
        {
          integrator.submit_value(((this->scaling_factor_mass * this->operator_data.density) *
                                   one_over_J_lin) *
                                    integrator.get_value(q),
                                  q);
        }
      }
    }
  }
  else
  {
    // Evaluate the residual operator in the material configuration.
    // `integrator_lin` is not initialized on this cell, since we call
    // this cell loop only on the most recent iterate.
    if(this->operator_data.cache_level < 2)
    {
      if(this->operator_data.stable_formulation)
      {
        for(unsigned int q = 0; q < integrator.n_q_points; ++q)
        {
          tensor const Grad_d_lin = integrator.get_gradient(q);
          tensor const F_lin =
            compute_modified_F<dim, Number, check_type, true /* stable_formulation */>(Grad_d_lin);
          symmetric_tensor const S_lin =
            material->second_piola_kirchhoff_stress(Grad_d_lin,
                                                    integrator.get_current_cell_index(),
                                                    q);

          integrator.submit_gradient(F_lin * S_lin, q);

          if(this->operator_data.unsteady)
          {
            integrator.submit_value((this->scaling_factor_mass * this->operator_data.density) *
                                      integrator.get_value(q),
                                    q);
          }
        }
      }
      else
      {
        for(unsigned int q = 0; q < integrator.n_q_points; ++q)
        {
          tensor const Grad_d_lin = integrator.get_gradient(q);
          tensor const F_lin =
            compute_modified_F<dim, Number, check_type, false /* stable_formulation */>(Grad_d_lin);
          symmetric_tensor const S_lin =
            material->second_piola_kirchhoff_stress(Grad_d_lin,
                                                    integrator.get_current_cell_index(),
                                                    q);

          integrator.submit_gradient(F_lin * S_lin, q);

          if(this->operator_data.unsteady)
          {
            integrator.submit_value((this->scaling_factor_mass * this->operator_data.density) *
                                      integrator.get_value(q),
                                    q);
          }
        }
      }
    }
    else if(this->operator_data.cache_level == 2)
    {
      if(this->operator_data.stable_formulation)
      {
        for(unsigned int q = 0; q < integrator.n_q_points; ++q)
        {
          // TODO: compare these variants.
          // tensor const Grad_d_lin = integrator.get_gradient(q);
          tensor const Grad_d_lin =
            material->gradient_displacement(integrator.get_current_cell_index(), q);

          tensor const F_lin =
            compute_modified_F<dim, Number, check_type, true /* stable_formulation */>(Grad_d_lin);

          symmetric_tensor const S_lin =
            material->second_piola_kirchhoff_stress(integrator.get_current_cell_index(), q);

          integrator.submit_gradient(F_lin * S_lin, q);

          if(this->operator_data.unsteady)
          {
            integrator.submit_value((this->scaling_factor_mass * this->operator_data.density) *
                                      integrator.get_value(q),
                                    q);
          }
        }
      }
      else
      {
        for(unsigned int q = 0; q < integrator.n_q_points; ++q)
        {
          // TODO: compare these variants.
          // tensor const Grad_d_lin = integrator.get_gradient(q);
          tensor const Grad_d_lin =
            material->gradient_displacement(integrator.get_current_cell_index(), q);

          tensor const F_lin =
            compute_modified_F<dim, Number, check_type, false /* stable_formulation */>(Grad_d_lin);

          symmetric_tensor const S_lin =
            material->second_piola_kirchhoff_stress(integrator.get_current_cell_index(), q);

          integrator.submit_gradient(F_lin * S_lin, q);

          if(this->operator_data.unsteady)
          {
            integrator.submit_value((this->scaling_factor_mass * this->operator_data.density) *
                                      integrator.get_value(q),
                                    q);
          }
        }
      }
    }
  }
}

template<int dim, typename Number>
void
NonLinearOperator<dim, Number>::do_cell_integral(IntegratorCell & integrator) const
{
  std::shared_ptr<Material<dim, Number>> material = this->material_handler.get_material();

  unsigned int constexpr check_type = 0;
  AssertThrow(this->operator_data.check_type == 0,
              dealii::ExcMessage("A `check_type` > 0 is currently not implemented here."));

  AssertThrow(this->operator_data.cache_level < 3,
              dealii::ExcMessage("We expect a `cache_level` in [0,1,2]."));

  if(this->operator_data.spatial_integration)
  {
    // Evaluate the linearized operator in the spatial configuration.
    if(this->operator_data.cache_level == 0)
    {
      if(this->operator_data.stable_formulation)
      {
        for(unsigned int q = 0; q < integrator.n_q_points; ++q)
        {
          tensor const           Grad_d_lin = integrator_lin->get_gradient(q);
          tensor const           grad_delta = integrator.get_gradient(q);
          symmetric_tensor const delta_tau  = material->contract_with_J_times_C(
            symmetrize(grad_delta), Grad_d_lin, integrator.get_current_cell_index(), q);
          scalar const Jm1_lin =
            compute_modified_Jm1<dim, Number, check_type, true /* stable_formulation */>(
              Grad_d_lin);
          scalar const           one_over_J_lin = 1.0 / (Jm1_lin + 1.0);
          symmetric_tensor const tau_lin =
            material->kirchhoff_stress(Grad_d_lin, integrator.get_current_cell_index(), q);

          integrator.submit_gradient((delta_tau + grad_delta * tau_lin) * one_over_J_lin, q);

          if(this->operator_data.unsteady)
          {
            integrator.submit_value(((this->scaling_factor_mass * this->operator_data.density) *
                                     one_over_J_lin) *
                                      integrator.get_value(q),
                                    q);
          }
        }
      }
      else
      {
        for(unsigned int q = 0; q < integrator.n_q_points; ++q)
        {
          tensor const           Grad_d_lin = integrator_lin->get_gradient(q);
          tensor const           grad_delta = integrator.get_gradient(q);
          symmetric_tensor const delta_tau  = material->contract_with_J_times_C(
            symmetrize(grad_delta), Grad_d_lin, integrator.get_current_cell_index(), q);
          scalar const Jm1_lin =
            compute_modified_Jm1<dim, Number, check_type, false /* stable_formulation */>(
              Grad_d_lin);
          scalar const           one_over_J_lin = 1.0 / (Jm1_lin + 1.0);
          symmetric_tensor const tau_lin =
            material->kirchhoff_stress(Grad_d_lin, integrator.get_current_cell_index(), q);

          integrator.submit_gradient((delta_tau + grad_delta * tau_lin) * one_over_J_lin, q);

          if(this->operator_data.unsteady)
          {
            integrator.submit_value(((this->scaling_factor_mass * this->operator_data.density) *
                                     one_over_J_lin) *
                                      integrator.get_value(q),
                                    q);
          }
        }
      }
    }
    else if(this->operator_data.cache_level == 1)
    {
      for(unsigned int q = 0; q < integrator.n_q_points; ++q)
      {
        tensor const           Grad_d_lin = integrator_lin->get_gradient(q);
        tensor const           grad_delta = integrator.get_gradient(q);
        symmetric_tensor const delta_tau  = material->contract_with_J_times_C(
          symmetrize(grad_delta), Grad_d_lin, integrator.get_current_cell_index(), q);
        scalar const one_over_J_lin = material->one_over_J(integrator.get_current_cell_index(), q);
        symmetric_tensor const tau_lin =
          material->kirchhoff_stress(Grad_d_lin, integrator.get_current_cell_index(), q);

        integrator.submit_gradient((delta_tau + grad_delta * tau_lin) * one_over_J_lin, q);

        if(this->operator_data.unsteady)
        {
          integrator.submit_value(((this->scaling_factor_mass * this->operator_data.density) *
                                   one_over_J_lin) *
                                    integrator.get_value(q),
                                  q);
        }
      }
    }
    else
    {
      for(unsigned int q = 0; q < integrator.n_q_points; ++q)
      {
        tensor const           grad_delta = integrator.get_gradient(q);
        symmetric_tensor const delta_tau =
          material->contract_with_J_times_C(symmetrize(grad_delta),
                                            integrator.get_current_cell_index(),
                                            q);
        scalar const one_over_J_lin = material->one_over_J(integrator.get_current_cell_index(), q);
        symmetric_tensor const tau_lin =
          material->kirchhoff_stress(integrator.get_current_cell_index(), q);
        integrator.submit_gradient((delta_tau + grad_delta * tau_lin) * one_over_J_lin, q);

        if(this->operator_data.unsteady)
        {
          integrator.submit_value(((this->scaling_factor_mass * this->operator_data.density) *
                                   one_over_J_lin) *
                                    integrator.get_value(q),
                                  q);
        }
      }
    }
  }
  else
  {
    // Evaluate the linearized operator in the material configuration.
    if(this->operator_data.cache_level < 2)
    {
      if(this->operator_data.stable_formulation)
      {
        for(unsigned int q = 0; q < integrator.n_q_points; ++q)
        {
          tensor const Grad_d_lin = integrator_lin->get_gradient(q);
          tensor const Grad_delta = integrator.get_gradient(q);
          tensor const F_lin =
            compute_modified_F<dim, Number, check_type, true /* stable_formulation */>(Grad_d_lin);
          symmetric_tensor const S_lin =
            material->second_piola_kirchhoff_stress(Grad_d_lin,
                                                    integrator.get_current_cell_index(),
                                                    q);
          tensor const delta_P =
            Grad_delta * S_lin +
            F_lin * material->second_piola_kirchhoff_stress_displacement_derivative(
                      Grad_delta, Grad_d_lin, integrator.get_current_cell_index(), q);

          integrator.submit_gradient(delta_P, q);

          if(this->operator_data.unsteady)
          {
            integrator.submit_value((this->scaling_factor_mass * this->operator_data.density) *
                                      integrator.get_value(q),
                                    q);
          }
        }
      }
      else
      {
        for(unsigned int q = 0; q < integrator.n_q_points; ++q)
        {
          tensor const Grad_d_lin = integrator_lin->get_gradient(q);
          tensor const Grad_delta = integrator.get_gradient(q);
          tensor const F_lin =
            compute_modified_F<dim, Number, check_type, false /* stable_formulation */>(Grad_d_lin);
          symmetric_tensor const S_lin =
            material->second_piola_kirchhoff_stress(Grad_d_lin,
                                                    integrator.get_current_cell_index(),
                                                    q);
          tensor const delta_P =
            Grad_delta * S_lin +
            F_lin * material->second_piola_kirchhoff_stress_displacement_derivative(
                      Grad_delta, Grad_d_lin, integrator.get_current_cell_index(), q);

          integrator.submit_gradient(delta_P, q);

          if(this->operator_data.unsteady)
          {
            integrator.submit_value((this->scaling_factor_mass * this->operator_data.density) *
                                      integrator.get_value(q),
                                    q);
          }
        }
      }
    }
    else
    {
      if(this->operator_data.stable_formulation)
      {
        for(unsigned int q = 0; q < integrator.n_q_points; ++q)
        {
          // TODO: compare these variants.
          // tensor const Grad_d_lin = integrator_lin->get_gradient(q);
          tensor const Grad_d_lin =
            material->gradient_displacement(integrator.get_current_cell_index(), q);

          tensor const Grad_delta = integrator.get_gradient(q);
          tensor const F_lin =
            compute_modified_F<dim, Number, check_type, true /*stable_formulation*/>(Grad_d_lin);
          symmetric_tensor const S_lin =
            material->second_piola_kirchhoff_stress(integrator.get_current_cell_index(), q);
          tensor const delta_P =
            Grad_delta * S_lin +
            F_lin * material->second_piola_kirchhoff_stress_displacement_derivative(
                      Grad_delta, Grad_d_lin, integrator.get_current_cell_index(), q);

          integrator.submit_gradient(delta_P, q);

          if(this->operator_data.unsteady)
          {
            integrator.submit_value((this->scaling_factor_mass * this->operator_data.density) *
                                      integrator.get_value(q),
                                    q);
          }
        }
      }
      else
      {
        for(unsigned int q = 0; q < integrator.n_q_points; ++q)
        {
          // TODO: compare these variants.
          // tensor const Grad_d_lin = integrator_lin->get_gradient(q);
          tensor const Grad_d_lin =
            material->gradient_displacement(integrator.get_current_cell_index(), q);

          tensor const Grad_delta = integrator.get_gradient(q);
          tensor const F_lin =
            compute_modified_F<dim, Number, check_type, false /*stable_formulation*/>(Grad_d_lin);
          symmetric_tensor const S_lin =
            material->second_piola_kirchhoff_stress(integrator.get_current_cell_index(), q);
          tensor const delta_P =
            Grad_delta * S_lin +
            F_lin * material->second_piola_kirchhoff_stress_displacement_derivative(
                      Grad_delta, Grad_d_lin, integrator.get_current_cell_index(), q);

          integrator.submit_gradient(delta_P, q);

          if(this->operator_data.unsteady)
          {
            integrator.submit_value((this->scaling_factor_mass * this->operator_data.density) *
                                      integrator.get_value(q),
                                    q);
          }
        }
      }
    }
  }
}

template<int dim, typename Number>
void
NonLinearOperator<dim, Number>::cell_loop(dealii::MatrixFree<dim, Number> const & matrix_free,
                                          VectorType &                            dst,
                                          VectorType const &                      src,
                                          Range const &                           range) const
{
  if(this->operator_data.spatial_integration)
  {
    IntegratorCell integrator = IntegratorCell(this->matrix_free_spatial,
                                               this->operator_data.dof_index,
                                               this->operator_data.quad_index);

    for(auto cell = range.first; cell < range.second; ++cell)
    {
      integrator.reinit(cell);
      this->reinit_cell_derived(integrator, cell);

      integrator.gather_evaluate(src, this->integrator_flags.cell_evaluate);

      this->do_cell_integral(integrator);

      integrator.integrate_scatter(this->integrator_flags.cell_integrate, dst);
    }
  }
  else
  {
    OperatorBase<dim, Number, dim /* n_components */>::cell_loop(matrix_free, dst, src, range);
  }
}

#ifdef DEAL_II_WITH_TRILINOS
template<int dim, typename Number>
void
NonLinearOperator<dim, Number>::calculate_system_matrix(
  dealii::TrilinosWrappers::SparseMatrix & system_matrix) const
{
  if(this->operator_data.spatial_integration)
  {
    this->matrix_free_spatial.cell_loop(&This::cell_loop_calculate_system_matrix,
                                        this,
                                        system_matrix,
                                        system_matrix);

    // communicate overlapping matrix parts
    system_matrix.compress(dealii::VectorOperation::add);
  }
  else
  {
    OperatorBase<dim, Number, dim /* n_components */>::internal_calculate_system_matrix(
      system_matrix);
  }
}
#endif

#ifdef DEAL_II_WITH_PETSC
template<int dim, typename Number>
void
NonLinearOperator<dim, Number>::calculate_system_matrix(
  dealii::PETScWrappers::MPI::SparseMatrix & system_matrix) const
{
  if(this->operator_data.spatial_integration)
  {
    this->matrix_free_spatial.cell_loop(&This::cell_loop_calculate_system_matrix,
                                        this,
                                        system_matrix,
                                        system_matrix);

    // communicate overlapping matrix parts
    system_matrix.compress(dealii::VectorOperation::add);
  }
  else
  {
    OperatorBase<dim, Number, dim /* n_components */>::internal_calculate_system_matrix(
      system_matrix);
  }
}
#endif

template class NonLinearOperator<2, float>;
template class NonLinearOperator<2, double>;

template class NonLinearOperator<3, float>;
template class NonLinearOperator<3, double>;

} // namespace Structure
} // namespace ExaDG<|MERGE_RESOLUTION|>--- conflicted
+++ resolved
@@ -134,7 +134,6 @@
     displacement_lin = vector;
     displacement_lin.update_ghost_values();
 
-<<<<<<< HEAD
     // update cached linearization data
     this->set_cell_linearization_data(displacement_lin);
 
@@ -145,9 +144,8 @@
         this->mapping_undeformed, displacement_lin, this->matrix_free->get_dof_handler());
       this->matrix_free_spatial.update_mapping(*mapping_spatial->get_mapping());
     }
-=======
+
     this->assemble_matrix_if_necessary();
->>>>>>> 683e3a5e
   }
 }
 
