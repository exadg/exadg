/*  ______________________________________________________________________
 *
 *  ExaDG - High-Order Discontinuous Galerkin for the Exa-Scale
 *
 *  Copyright (C) 2021 by the ExaDG authors
 *
 *  This program is free software: you can redistribute it and/or modify
 *  it under the terms of the GNU General Public License as published by
 *  the Free Software Foundation, either version 3 of the License, or
 *  (at your option) any later version.
 *
 *  This program is distributed in the hope that it will be useful,
 *  but WITHOUT ANY WARRANTY; without even the implied warranty of
 *  MERCHANTABILITY or FITNESS FOR A PARTICULAR PURPOSE.  See the
 *  GNU General Public License for more details.
 *
 *  You should have received a copy of the GNU General Public License
 *  along with this program. If not, see <https://www.gnu.org/licenses/>.
 *  ______________________________________________________________________
 */

#include <exadg/structure/spatial_discretization/operators/boundary_conditions.h>
#include <exadg/structure/spatial_discretization/operators/continuum_mechanics.h>
#include <exadg/structure/spatial_discretization/operators/linear_operator.h>

namespace ExaDG
{
namespace Structure
{
template<int dim, typename Number>
void
LinearOperator<dim, Number>::do_cell_integral(IntegratorCell & integrator) const
{
  std::shared_ptr<Material<dim, Number>> material = this->material_handler.get_material();

  for(unsigned int q = 0; q < integrator.n_q_points; ++q)
  {
    // Cauchy stresses, only valid for linear elasticity
    symmetric_tensor const sigma =
      material->second_piola_kirchhoff_stress(integrator.get_gradient(q),
                                              integrator.get_current_cell_index(),
                                              q);

    // test with gradients
    integrator.submit_gradient(sigma, q);

    if(this->operator_data.unsteady)
    {
      integrator.submit_value(this->scaling_factor_mass * this->operator_data.density *
                                integrator.get_value(q),
                              q);
    }
  }
}

template<int dim, typename Number>
void
LinearOperator<dim, Number>::do_boundary_integral_continuous(
<<<<<<< HEAD
  IntegratorFace &                   integrator_m,
=======
  IntegratorFace &                   integrator,
>>>>>>> c206eb06
  OperatorType const &               operator_type,
  dealii::types::boundary_id const & boundary_id) const
{
  if(operator_type == OperatorType::inhomogeneous or operator_type == OperatorType::full)
  {
<<<<<<< HEAD
    vector traction;

    // integrate standard (stored) traction or exterior pressure on Robin boundaries
    if(boundary_type == BoundaryType::Neumann or boundary_type == BoundaryType::NeumannCached or
       boundary_type == BoundaryType::RobinSpringDashpotPressure)
    {
      if(operator_type == OperatorType::inhomogeneous or operator_type == OperatorType::full)
      {
        traction -= calculate_neumann_value<dim, Number>(
          q, integrator_m, boundary_type, boundary_id, this->operator_data.bc, this->time);
      }
    }

    // check boundary ID in robin_k_c_p_param to add boundary mass integrals from Robin boundaries
    // on BoundaryType::NeumannCached or BoundaryType::RobinSpringDashpotPressure
    if(boundary_type == BoundaryType::NeumannCached or
       boundary_type == BoundaryType::RobinSpringDashpotPressure)
    {
      if(operator_type == OperatorType::homogeneous or operator_type == OperatorType::full)
      {
        auto const it = this->operator_data.bc->robin_k_c_p_param.find(boundary_id);

        if(it != this->operator_data.bc->robin_k_c_p_param.end())
        {
          bool const   normal_projection_displacement = it->second.first[0];
          double const coefficient_displacement       = it->second.second[0];

          if(normal_projection_displacement)
          {
            vector const N = integrator_m.get_normal_vector(q);
            traction += N * (coefficient_displacement * (N * integrator_m.get_value(q)));
          }
          else
          {
            traction += coefficient_displacement * integrator_m.get_value(q);
          }

          if(this->operator_data.unsteady)
          {
            bool const   normal_projection_velocity = it->second.first[1];
            double const coefficient_velocity       = it->second.second[1];

            if(normal_projection_velocity)
            {
              vector const N = integrator_m.get_normal_vector(q);
              traction += N * (coefficient_velocity * this->scaling_factor_mass_boundary *
                               (N * integrator_m.get_value(q)));
            }
            else
            {
              traction += coefficient_velocity * this->scaling_factor_mass_boundary *
                          integrator_m.get_value(q);
            }
          }
        }
      }
    }

    integrator_m.submit_value(traction, q);
=======
    BoundaryType boundary_type = this->operator_data.bc->get_boundary_type(boundary_id);

    for(unsigned int q = 0; q < integrator.n_q_points; ++q)
    {
      vector const neumann_value = calculate_neumann_value<dim, Number>(
        q, integrator, boundary_type, boundary_id, this->operator_data.bc, this->time);

      integrator.submit_value(-neumann_value, q);
    }
  }
  else if(operator_type == OperatorType::homogeneous)
  {
    // `OperatorType::homogeneous` does not involve boundary integrals. We still need to submit
    // zeroes for consistency.
    vector zero;
    zero = 0.0;
    for(unsigned int q = 0; q < integrator.n_q_points; ++q)
    {
      integrator.submit_value(zero, q);
    }
  }
  else
  {
    AssertThrow(false,
                dealii::ExcMessage("OperatorType not supported in "
                                   "LinearOperator::do_boundary_integral_continuous()"));
>>>>>>> c206eb06
  }
}

template class LinearOperator<2, float>;
template class LinearOperator<2, double>;

template class LinearOperator<3, float>;
template class LinearOperator<3, double>;

} // namespace Structure
} // namespace ExaDG<|MERGE_RESOLUTION|>--- conflicted
+++ resolved
@@ -56,77 +56,12 @@
 template<int dim, typename Number>
 void
 LinearOperator<dim, Number>::do_boundary_integral_continuous(
-<<<<<<< HEAD
-  IntegratorFace &                   integrator_m,
-=======
   IntegratorFace &                   integrator,
->>>>>>> c206eb06
   OperatorType const &               operator_type,
   dealii::types::boundary_id const & boundary_id) const
 {
   if(operator_type == OperatorType::inhomogeneous or operator_type == OperatorType::full)
   {
-<<<<<<< HEAD
-    vector traction;
-
-    // integrate standard (stored) traction or exterior pressure on Robin boundaries
-    if(boundary_type == BoundaryType::Neumann or boundary_type == BoundaryType::NeumannCached or
-       boundary_type == BoundaryType::RobinSpringDashpotPressure)
-    {
-      if(operator_type == OperatorType::inhomogeneous or operator_type == OperatorType::full)
-      {
-        traction -= calculate_neumann_value<dim, Number>(
-          q, integrator_m, boundary_type, boundary_id, this->operator_data.bc, this->time);
-      }
-    }
-
-    // check boundary ID in robin_k_c_p_param to add boundary mass integrals from Robin boundaries
-    // on BoundaryType::NeumannCached or BoundaryType::RobinSpringDashpotPressure
-    if(boundary_type == BoundaryType::NeumannCached or
-       boundary_type == BoundaryType::RobinSpringDashpotPressure)
-    {
-      if(operator_type == OperatorType::homogeneous or operator_type == OperatorType::full)
-      {
-        auto const it = this->operator_data.bc->robin_k_c_p_param.find(boundary_id);
-
-        if(it != this->operator_data.bc->robin_k_c_p_param.end())
-        {
-          bool const   normal_projection_displacement = it->second.first[0];
-          double const coefficient_displacement       = it->second.second[0];
-
-          if(normal_projection_displacement)
-          {
-            vector const N = integrator_m.get_normal_vector(q);
-            traction += N * (coefficient_displacement * (N * integrator_m.get_value(q)));
-          }
-          else
-          {
-            traction += coefficient_displacement * integrator_m.get_value(q);
-          }
-
-          if(this->operator_data.unsteady)
-          {
-            bool const   normal_projection_velocity = it->second.first[1];
-            double const coefficient_velocity       = it->second.second[1];
-
-            if(normal_projection_velocity)
-            {
-              vector const N = integrator_m.get_normal_vector(q);
-              traction += N * (coefficient_velocity * this->scaling_factor_mass_boundary *
-                               (N * integrator_m.get_value(q)));
-            }
-            else
-            {
-              traction += coefficient_velocity * this->scaling_factor_mass_boundary *
-                          integrator_m.get_value(q);
-            }
-          }
-        }
-      }
-    }
-
-    integrator_m.submit_value(traction, q);
-=======
     BoundaryType boundary_type = this->operator_data.bc->get_boundary_type(boundary_id);
 
     for(unsigned int q = 0; q < integrator.n_q_points; ++q)
@@ -153,7 +88,6 @@
     AssertThrow(false,
                 dealii::ExcMessage("OperatorType not supported in "
                                    "LinearOperator::do_boundary_integral_continuous()"));
->>>>>>> c206eb06
   }
 }
 
