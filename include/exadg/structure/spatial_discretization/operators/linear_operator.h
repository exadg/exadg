--- conflicted
+++ resolved
@@ -39,18 +39,13 @@
   typedef typename Base::IntegratorCell IntegratorCell;
   typedef typename Base::IntegratorFace IntegratorFace;
 
-<<<<<<< HEAD
-  typedef dealii::Tensor<1, dim, dealii::VectorizedArray<Number>> vector;
-  typedef dealii::Tensor<2, dim, dealii::VectorizedArray<Number>> tensor;
-=======
   typedef dealii::Tensor<1, dim, dealii::VectorizedArray<Number>>          vector;
   typedef dealii::SymmetricTensor<2, dim, dealii::VectorizedArray<Number>> symmetric_tensor;
->>>>>>> c206eb06
 
   /*
    * Calculates the integral
    *
-   *  (v_h, factor * density * d_h)_Omega + (grad(v_h), sigma_h)_Omega
+   *  (v_h, factor * d_h)_Omega + (grad(v_h), sigma_h)_Omega
    *
    * with
    *
@@ -64,28 +59,14 @@
   do_cell_integral(IntegratorCell & integrator) const final;
 
   /*
-<<<<<<< HEAD
-   * Computes boundary integrals
-=======
    * Computes the linear Neumann boundary term
->>>>>>> c206eb06
    *
-   * inhomogeneous operator:
-   *  - (v_h, t)_{Gamma_N} - (v_h, - p * N)_{Gamma_R}
-   *
-   * homogeneous operator:
-   *  + (v_h, k * d_h + c * factor_velocity * d_h)_{Gamma_R}
+   *  - (v_h, t)_{Gamma_N}
    */
   void
-<<<<<<< HEAD
-  do_boundary_integral_continuous(IntegratorFace &                   integrator_m,
-                                  OperatorType const &               operator_type,
-                                  dealii::types::boundary_id const & boundary_id) const override;
-=======
   do_boundary_integral_continuous(IntegratorFace &                   integrator,
                                   OperatorType const &               operator_type,
                                   dealii::types::boundary_id const & boundary_id) const final;
->>>>>>> c206eb06
 };
 
 } // namespace Structure
