/*  ______________________________________________________________________
 *
 *  ExaDG - High-Order Discontinuous Galerkin for the Exa-Scale
 *
 *  Copyright (C) 2021 by the ExaDG authors
 *
 *  This program is free software: you can redistribute it and/or modify
 *  it under the terms of the GNU General Public License as published by
 *  the Free Software Foundation, either version 3 of the License, or
 *  (at your option) any later version.
 *
 *  This program is distributed in the hope that it will be useful,
 *  but WITHOUT ANY WARRANTY; without even the implied warranty of
 *  MERCHANTABILITY or FITNESS FOR A PARTICULAR PURPOSE.  See the
 *  GNU General Public License for more details.
 *
 *  You should have received a copy of the GNU General Public License
 *  along with this program.  If not, see <https://www.gnu.org/licenses/>.
 *  ______________________________________________________________________
 */

// ExaDG
#include <exadg/fluid_structure_interaction/driver.h>
#include <exadg/grid/marked_vertices.h>
#include <exadg/utilities/print_general_infos.h>

namespace ExaDG
{
namespace FSI
{
template<int dim, typename Number>
Driver<dim, Number>::Driver(std::string const &                           input_file,
                            MPI_Comm const &                              comm,
                            std::shared_ptr<ApplicationBase<dim, Number>> app,
                            bool const                                    is_test)
  : mpi_comm(comm),
    pcout(std::cout, dealii::Utilities::MPI::this_mpi_process(comm) == 0),
    is_test(is_test),
    application(app)
{
  print_general_info<Number>(pcout, mpi_comm, is_test);

  dealii::ParameterHandler prm;
  parameters.add_parameters(prm);
  prm.parse_input(input_file, "", true, true);

  structure = std::make_shared<SolverStructure<dim, Number>>();
  fluid     = std::make_shared<SolverFluid<dim, Number>>();

  partitioned_solver = std::make_shared<PartitionedSolver<dim, Number>>(parameters, mpi_comm);
}

template<int dim, typename Number>
void
Driver<dim, Number>::setup()
{
  dealii::Timer timer;
  timer.restart();

  pcout << std::endl << "Setting up fluid-structure interaction solver:" << std::endl;

<<<<<<< HEAD
  // setup application
  {
    dealii::Timer timer_local;

    application->setup();

    timer_tree.insert({"FSI", "Setup", "Application"}, timer_local.wall_time());
  }

  // setup fluid
=======
  // setup structure
>>>>>>> b607abb3
  {
    dealii::Timer timer_local;

    fluid->setup(application->fluid, mpi_comm, is_test);

    timer_tree.insert({"FSI", "Setup", "Fluid"}, timer_local.wall_time());
  }

  // setup structure
  {
    dealii::Timer timer_local;

    structure->setup(application->structure, mpi_comm, is_test, compute_robin_parameter());

    timer_tree.insert({"FSI", "Setup", "Structure"}, timer_local.wall_time());
  }

  setup_interface_coupling();

  partitioned_solver->setup(fluid, structure);

  timer_tree.insert({"FSI", "Setup"}, timer.wall_time());
}

template<int dim, typename Number>
void
Driver<dim, Number>::setup_interface_coupling()
{
  // structure to ALE
  {
    dealii::Timer timer_local;
    timer_local.restart();

    pcout << std::endl << "Setup interface coupling structure -> ALE ..." << std::endl;

    auto const & tria       = structure->pde_operator->get_dof_handler().get_triangulation();
    auto const boundary_ids = application->structure->get_boundary_descriptor()->neumann_cached_bc;
    auto const marked_vertices_structure = get_marked_vertices_via_boundary_ids(tria, boundary_ids);

    if(application->fluid->get_parameters().mesh_movement_type == IncNS::MeshMovementType::Poisson)
    {
      structure_to_ale = std::make_shared<InterfaceCoupling<1, dim, Number>>();

      std::shared_ptr<Poisson::DeformedMapping<dim, Number>> poisson_grid_motion =
        std::dynamic_pointer_cast<Poisson::DeformedMapping<dim, Number>>(fluid->ale_mapping);
      structure_to_ale->setup(
        poisson_grid_motion->get_pde_operator()->get_container_interface_data(),
        structure->pde_operator->get_dof_handler(),
        *structure->mapping,
        marked_vertices_structure,
        parameters.geometric_tolerance);
    }
    else if(application->fluid->get_parameters().mesh_movement_type ==
            IncNS::MeshMovementType::Elasticity)
    {
      structure_to_ale = std::make_shared<InterfaceCoupling<1, dim, Number>>();

      std::shared_ptr<Structure::DeformedMapping<dim, Number>> elasticity_grid_motion =
        std::dynamic_pointer_cast<Structure::DeformedMapping<dim, Number>>(fluid->ale_mapping);
      structure_to_ale->setup(
        elasticity_grid_motion->get_pde_operator()->get_container_interface_data_dirichlet(),
        structure->pde_operator->get_dof_handler(),
        *structure->mapping,
        marked_vertices_structure,
        parameters.geometric_tolerance);
    }
    else
    {
      AssertThrow(false, dealii::ExcMessage("not implemented."));
    }

    pcout << std::endl << "... done!" << std::endl;

    timer_tree.insert({"FSI", "Setup", "Coupling structure -> ALE"}, timer_local.wall_time());
  }

  // structure to fluid
  {
    dealii::Timer timer_local;
    timer_local.restart();

    pcout << std::endl << "Setup interface coupling structure -> fluid ..." << std::endl;

    auto const & tria       = structure->pde_operator->get_dof_handler().get_triangulation();
    auto const boundary_ids = application->structure->get_boundary_descriptor()->neumann_cached_bc;
    auto const marked_vertices_structure = get_marked_vertices_via_boundary_ids(tria, boundary_ids);

    structure_to_fluid = std::make_shared<InterfaceCoupling<1, dim, Number>>();
    structure_to_fluid->setup(fluid->pde_operator->get_container_interface_data(),
                              structure->pde_operator->get_dof_handler(),
                              *structure->mapping,
                              marked_vertices_structure,
                              parameters.geometric_tolerance);

    pcout << std::endl << "... done!" << std::endl;

    timer_tree.insert({"FSI", "Setup", "Coupling structure -> fluid"}, timer_local.wall_time());
  }

  // fluid to structure
  {
    dealii::Timer timer_local;
    timer_local.restart();

    pcout << std::endl << "Setup interface coupling fluid -> structure ..." << std::endl;

    auto const & tria = fluid->pde_operator->get_dof_handler_u().get_triangulation();
    auto const   boundary_ids =
      application->fluid->get_boundary_descriptor()->velocity->dirichlet_cached_bc;
    auto const marked_vertices_fluid = get_marked_vertices_via_boundary_ids(tria, boundary_ids);

    fluid_to_structure = std::make_shared<InterfaceCoupling<1, dim, Number>>();
    fluid_to_structure->setup(structure->pde_operator->get_container_interface_data_neumann(),
                              fluid->pde_operator->get_dof_handler_u(),
                              *fluid->mapping,
                              marked_vertices_fluid,
                              parameters.geometric_tolerance);

    pcout << std::endl << "... done!" << std::endl;

    timer_tree.insert({"FSI", "Setup", "Coupling fluid -> structure"}, timer_local.wall_time());
  }
}

template<int dim, typename Number>
void
Driver<dim, Number>::set_start_time() const
{
  // The fluid domain is the master that dictates the start time
  structure->time_integrator->reset_time(fluid->time_integrator->get_time());
}

template<int dim, typename Number>
void
Driver<dim, Number>::synchronize_time_step_size() const
{
  // The fluid domain is the master that dictates the time step size
  structure->time_integrator->set_current_time_step_size(
    fluid->time_integrator->get_time_step_size());
}

template<int dim, typename Number>
void
Driver<dim, Number>::coupling_structure_to_ale(VectorType const & displacement_structure) const
{
  dealii::Timer sub_timer;
  sub_timer.restart();

  structure_to_ale->update_data(displacement_structure);
  timer_tree.insert({"FSI", "Coupling structure -> ALE"}, sub_timer.wall_time());
}

template<int dim, typename Number>
void
Driver<dim, Number>::coupling_structure_to_fluid(unsigned int iteration) const
{
  dealii::Timer sub_timer;
  sub_timer.restart();

  VectorType velocity_structure;
  structure->pde_operator->initialize_dof_vector(velocity_structure);
  if(iteration == 0)
  {
    if(parameters.use_extrapolation)
    {
      structure->time_integrator->extrapolate_velocity_to_np(velocity_structure);
    }
    else
    {
      velocity_structure = structure->time_integrator->get_velocity_n();
    }
  }
  else
  {
    velocity_structure = structure->time_integrator->get_velocity_np();
  }

  structure_to_fluid->update_data(velocity_structure);

  timer_tree.insert({"FSI", "Coupling structure -> fluid"}, sub_timer.wall_time());
}

template<int dim, typename Number>
void
Driver<dim, Number>::coupling_fluid_to_structure(bool const end_of_time_step) const
{
  dealii::Timer sub_timer;
  sub_timer.restart();

  VectorType stress_fluid;
  fluid->pde_operator->initialize_vector_velocity(stress_fluid);
  // calculate fluid stress at fluid-structure interface
  if(end_of_time_step)
  {
    fluid->pde_operator->interpolate_stress_bc(stress_fluid,
                                               fluid->time_integrator->get_velocity_np(),
                                               fluid->time_integrator->get_pressure_np());
  }
  else
  {
    fluid->pde_operator->interpolate_stress_bc(stress_fluid,
                                               fluid->time_integrator->get_velocity(),
                                               fluid->time_integrator->get_pressure());
  }

  stress_fluid *= -1.0;
  fluid_to_structure->update_data(stress_fluid);

  timer_tree.insert({"FSI", "Coupling fluid -> structure"}, sub_timer.wall_time());
}

template<int dim, typename Number>
void
Driver<dim, Number>::solve_subproblem_mesh(VectorType const & displacement_structure) const
{
  // update displacement condition at interface
  coupling_structure_to_ale(displacement_structure);

  // move the fluid mesh and update dependent data structures
  fluid->solve_ale();
}

template<int dim, typename Number>
void
Driver<dim, Number>::solve_subproblem_fluid(unsigned int const iteration,
                                            bool const         update_velocity,
                                            bool const         update_pressure) const
{
  // update velocity boundary condition for fluid
  coupling_structure_to_fluid(iteration);

  // solve fluid problem
  fluid->time_integrator->advance_one_timestep_partitioned_solve(
    iteration == 0 /* use_extrapolation */, update_velocity, update_pressure);
}

template<int dim, typename Number>
void
Driver<dim, Number>::solve_subproblem_structure(unsigned int const iteration) const
{
  // update stress boundary condition for solid
  coupling_fluid_to_structure(true /* end_of_time_step */);

  // solve structural problem
  structure->time_integrator->advance_one_timestep_partitioned_solve(iteration ==
                                                                     0 /* use_extrapolation */);
}

template<int dim, typename Number>
double
Driver<dim, Number>::compute_robin_parameter() const
{
  if(parameters.coupling_method == CouplingMethod::DirichletNeumann)
  {
    return 0.0;
  }
  else if(parameters.coupling_method == CouplingMethod::DirichletRobinFixedParameter)
  {
    return parameters.robin_parameter_scale;
  }
  else if(parameters.coupling_method == CouplingMethod::DirichletRobinAdaptiveParameter)
  {
    return parameters.robin_parameter_scale * application->fluid->get_parameters().density /
           fluid->time_integrator->get_time_step_size();
  }
  else
  {
    AssertThrow(false, dealii::ExcMessage("This CouplingScheme is not implemented."));
  }

  return 0.0;
}

template<int dim, typename Number>
void
Driver<dim, Number>::update_robin_parameters(double const & robin_parameter_in) const
{
  // update Robin parameter in fluid operator traction output
  fluid->pde_operator->set_robin_parameter_traction_output(robin_parameter_in);

  // update Robin parameter parameters in boundary descriptor
  structure->set_robin_parameters(
    application->structure->get_boundary_descriptor()->neumann_cached_bc, robin_parameter_in);
}

template<int dim, typename Number>
void
Driver<dim, Number>::apply_dirichlet_robin_scheme(VectorType &       displacement_structure_tilde,
                                                  VectorType const & displacement_structure,
                                                  unsigned int const iteration) const
{
  if(parameters.update_method == UpdateMethod::Implicit)
  {
    solve_subproblem_mesh(displacement_structure);
    solve_subproblem_fluid(iteration, true /* update_velocity */, true /* update_pressure */);
    solve_subproblem_structure(iteration);
  }
  else if(parameters.update_method == UpdateMethod::GeometricExplicit)
  {
    if(iteration == 0)
    {
      solve_subproblem_mesh(displacement_structure);
    }
    solve_subproblem_fluid(iteration, true /* update_velocity */, true /* update_pressure */);
    solve_subproblem_structure(iteration);
  }
  else if(parameters.update_method == UpdateMethod::ImplicitPressureStructure or
          parameters.update_method == UpdateMethod::ImplicitVelocityStructure)
  {
    if(iteration == 0)
    {
      solve_subproblem_mesh(displacement_structure);
    }

    bool const update_velocity =
      iteration == 0 or parameters.update_method == UpdateMethod::ImplicitVelocityStructure;
    bool const update_pressure =
      iteration == 0 or parameters.update_method == UpdateMethod::ImplicitPressureStructure;
    solve_subproblem_fluid(iteration, update_velocity, update_pressure);
    solve_subproblem_structure(iteration);
  }
  else
  {
    AssertThrow(false, dealii::ExcMessage("UpdateMethod not implemented."));
  }

  // update displacement iterate in partitioned scheme
  displacement_structure_tilde = structure->time_integrator->get_displacement_np();
}

template<int dim, typename Number>
void
Driver<dim, Number>::solve() const
{
  set_start_time();

  synchronize_time_step_size();

  // compute initial acceleration for structural problem
  {
    // update stress boundary condition for solid at time t_n (not t_{n+1})
    update_robin_parameters(0.0 /* Dirichlet-Neumann scheme */);
    coupling_fluid_to_structure(false /* end_of_time_step */);
    structure->time_integrator->compute_initial_acceleration(
      application->structure->get_parameters().restarted_simulation);
  }

  // The fluid domain is the master that dictates when the time loop is finished
  while(not fluid->time_integrator->finished())
  {
    // pre-solve
    fluid->time_integrator->advance_one_timestep_pre_solve(true);
    structure->time_integrator->advance_one_timestep_pre_solve(false);

    // Update Robin parameters before entering coupling loop
    update_robin_parameters(compute_robin_parameter());

    // solve (using strongly-coupled partitioned scheme)
    auto const lambda_dirichlet_robin =
      [&](VectorType & d_tilde, VectorType const & d, unsigned int k) {
        apply_dirichlet_robin_scheme(d_tilde, d, k);
      };
    partitioned_solver->solve(lambda_dirichlet_robin);

    // post-solve
    fluid->time_integrator->advance_one_timestep_post_solve();
    structure->time_integrator->advance_one_timestep_post_solve();

    if(application->fluid->get_parameters().adaptive_time_stepping)
      synchronize_time_step_size();
  }
}

template<int dim, typename Number>
void
Driver<dim, Number>::print_performance_results(double const total_time) const
{
  pcout << std::endl
        << "_________________________________________________________________________________"
        << std::endl
        << std::endl;

  pcout << "Performance results for fluid-structure interaction solver:" << std::endl;

  // iterations
  pcout << std::endl << "Average number of iterations:" << std::endl;

  pcout << std::endl << "FSI:" << std::endl;
  partitioned_solver->print_iterations(pcout);

  pcout << std::endl << "Fluid:" << std::endl;
  fluid->time_integrator->print_iterations();

  pcout << std::endl << "ALE:" << std::endl;
  fluid->ale_mapping->print_iterations();

  pcout << std::endl << "Structure:" << std::endl;
  structure->time_integrator->print_iterations();

  // wall times
  pcout << std::endl << "Wall times:" << std::endl;

  timer_tree.insert({"FSI"}, total_time);

  timer_tree.insert({"FSI"}, fluid->time_integrator->get_timings(), "Fluid");
  timer_tree.insert({"FSI"}, fluid->get_timings_ale());
  timer_tree.insert({"FSI"}, structure->time_integrator->get_timings(), "Structure");
  timer_tree.insert({"FSI"}, partitioned_solver->get_timings());

  pcout << std::endl << "Timings for level 1:" << std::endl;
  timer_tree.print_level(pcout, 1);

  pcout << std::endl << "Timings for level 2:" << std::endl;
  timer_tree.print_level(pcout, 2);

  // Throughput in DoFs/s per time step per core
  dealii::types::global_dof_index DoFs =
    fluid->pde_operator->get_number_of_dofs() + structure->pde_operator->get_number_of_dofs();

  if(application->fluid->get_parameters().mesh_movement_type == IncNS::MeshMovementType::Poisson)
  {
    std::shared_ptr<Poisson::DeformedMapping<dim, Number>> poisson_ale_mapping =
      std::dynamic_pointer_cast<Poisson::DeformedMapping<dim, Number>>(fluid->ale_mapping);

    DoFs += poisson_ale_mapping->get_pde_operator()->get_number_of_dofs();
  }
  else if(application->fluid->get_parameters().mesh_movement_type ==
          IncNS::MeshMovementType::Elasticity)
  {
    std::shared_ptr<Structure::DeformedMapping<dim, Number>> structure_ale_mapping =
      std::dynamic_pointer_cast<Structure::DeformedMapping<dim, Number>>(fluid->ale_mapping);

    DoFs += structure_ale_mapping->get_pde_operator()->get_number_of_dofs();
  }
  else
  {
    AssertThrow(false, dealii::ExcMessage("not implemented."));
  }

  unsigned int const N_mpi_processes = dealii::Utilities::MPI::n_mpi_processes(mpi_comm);

  dealii::Utilities::MPI::MinMaxAvg total_time_data =
    dealii::Utilities::MPI::min_max_avg(total_time, mpi_comm);
  double const total_time_avg = total_time_data.avg;

  unsigned int N_time_steps = fluid->time_integrator->get_number_of_time_steps();

  print_throughput_unsteady(pcout, DoFs, total_time_avg, N_time_steps, N_mpi_processes);

  // computational costs in CPUh
  print_costs(pcout, total_time_avg, N_mpi_processes);

  pcout << "_________________________________________________________________________________"
        << std::endl
        << std::endl;
}

template class Driver<2, float>;
template class Driver<3, float>;

template class Driver<2, double>;
template class Driver<3, double>;

} // namespace FSI
} // namespace ExaDG<|MERGE_RESOLUTION|>--- conflicted
+++ resolved
@@ -59,20 +59,7 @@
 
   pcout << std::endl << "Setting up fluid-structure interaction solver:" << std::endl;
 
-<<<<<<< HEAD
-  // setup application
-  {
-    dealii::Timer timer_local;
-
-    application->setup();
-
-    timer_tree.insert({"FSI", "Setup", "Application"}, timer_local.wall_time());
-  }
-
   // setup fluid
-=======
-  // setup structure
->>>>>>> b607abb3
   {
     dealii::Timer timer_local;
 
