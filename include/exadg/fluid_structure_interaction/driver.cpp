/*  ______________________________________________________________________
 *
 *  ExaDG - High-Order Discontinuous Galerkin for the Exa-Scale
 *
 *  Copyright (C) 2021 by the ExaDG authors
 *
 *  This program is free software: you can redistribute it and/or modify
 *  it under the terms of the GNU General Public License as published by
 *  the Free Software Foundation, either version 3 of the License, or
 *  (at your option) any later version.
 *
 *  This program is distributed in the hope that it will be useful,
 *  but WITHOUT ANY WARRANTY; without even the implied warranty of
 *  MERCHANTABILITY or FITNESS FOR A PARTICULAR PURPOSE.  See the
 *  GNU General Public License for more details.
 *
 *  You should have received a copy of the GNU General Public License
 *  along with this program.  If not, see <https://www.gnu.org/licenses/>.
 *  ______________________________________________________________________
 */

// ExaDG
#include <exadg/fluid_structure_interaction/driver.h>
#include <exadg/grid/marked_vertices.h>
#include <exadg/utilities/print_general_infos.h>

namespace ExaDG
{
namespace FSI
{
template<int dim, typename Number>
Driver<dim, Number>::Driver(std::string const &                           input_file,
                            MPI_Comm const &                              comm,
                            std::shared_ptr<ApplicationBase<dim, Number>> app,
                            bool const                                    is_test)
  : mpi_comm(comm),
    pcout(std::cout, dealii::Utilities::MPI::this_mpi_process(comm) == 0),
    is_test(is_test),
    application(app)
{
  print_general_info<Number>(pcout, mpi_comm, is_test);

  dealii::ParameterHandler prm;
  parameters.add_parameters(prm);
  prm.parse_input(input_file, "", true, true);

  structure = std::make_shared<SolverStructure<dim, Number>>();
  fluid     = std::make_shared<SolverFluid<dim, Number>>();

  partitioned_solver = std::make_shared<PartitionedSolver<dim, Number>>(parameters, mpi_comm);
}

template<int dim, typename Number>
void
Driver<dim, Number>::setup()
{
  dealii::Timer timer;
  timer.restart();

  pcout << std::endl << "Setting up fluid-structure interaction solver:" << std::endl;

  // setup fluid
  {
    dealii::Timer timer_local;

    fluid->setup(application->fluid, mpi_comm, is_test);

    timer_tree.insert({"FSI", "Setup", "Fluid"}, timer_local.wall_time());
  }

  // setup structure
  {
    dealii::Timer timer_local;

    structure->setup(application->structure, mpi_comm, is_test, compute_robin_parameter());

    timer_tree.insert({"FSI", "Setup", "Structure"}, timer_local.wall_time());
  }

  setup_interface_coupling();

  partitioned_solver->setup(fluid, structure);

  timer_tree.insert({"FSI", "Setup"}, timer.wall_time());
}

template<int dim, typename Number>
void
Driver<dim, Number>::setup_interface_coupling()
{
  // structure to ALE
  {
    dealii::Timer timer_local;
    timer_local.restart();

    pcout << std::endl << "Setup interface coupling structure -> ALE ..." << std::endl;

    auto const & tria       = structure->pde_operator->get_dof_handler().get_triangulation();
    auto const boundary_ids = application->structure->get_boundary_descriptor()->neumann_cached_bc;
    auto const marked_vertices_structure = get_marked_vertices_via_boundary_ids(tria, boundary_ids);

    if(application->fluid->get_parameters().mesh_movement_type == IncNS::MeshMovementType::Poisson)
    {
      structure_to_ale = std::make_shared<InterfaceCoupling<1, dim, Number>>();

      std::shared_ptr<Poisson::DeformedMapping<dim, Number>> poisson_grid_motion =
        std::dynamic_pointer_cast<Poisson::DeformedMapping<dim, Number>>(fluid->ale_mapping);
      structure_to_ale->setup(
        poisson_grid_motion->get_pde_operator()->get_container_interface_data(),
        structure->pde_operator->get_dof_handler(),
        *structure->mapping,
        marked_vertices_structure,
        parameters.geometric_tolerance);
    }
    else if(application->fluid->get_parameters().mesh_movement_type ==
            IncNS::MeshMovementType::Elasticity)
    {
      structure_to_ale = std::make_shared<InterfaceCoupling<1, dim, Number>>();

      std::shared_ptr<Structure::DeformedMapping<dim, Number>> elasticity_grid_motion =
        std::dynamic_pointer_cast<Structure::DeformedMapping<dim, Number>>(fluid->ale_mapping);
      structure_to_ale->setup(
        elasticity_grid_motion->get_pde_operator()->get_container_interface_data_dirichlet(),
        structure->pde_operator->get_dof_handler(),
        *structure->mapping,
        marked_vertices_structure,
        parameters.geometric_tolerance);
    }
    else
    {
      AssertThrow(false, dealii::ExcMessage("not implemented."));
    }

    pcout << std::endl << "... done!" << std::endl;

    timer_tree.insert({"FSI", "Setup", "Coupling structure -> ALE"}, timer_local.wall_time());
  }

  // structure to fluid
  {
    dealii::Timer timer_local;
    timer_local.restart();

    pcout << std::endl << "Setup interface coupling structure -> fluid ..." << std::endl;

    auto const & tria       = structure->pde_operator->get_dof_handler().get_triangulation();
    auto const boundary_ids = application->structure->get_boundary_descriptor()->neumann_cached_bc;
    auto const marked_vertices_structure = get_marked_vertices_via_boundary_ids(tria, boundary_ids);

    structure_to_fluid = std::make_shared<InterfaceCoupling<1, dim, Number>>();
    structure_to_fluid->setup(fluid->pde_operator->get_container_interface_data(),
                              structure->pde_operator->get_dof_handler(),
                              *structure->mapping,
                              marked_vertices_structure,
                              parameters.geometric_tolerance);

    pcout << std::endl << "... done!" << std::endl;

    timer_tree.insert({"FSI", "Setup", "Coupling structure -> fluid"}, timer_local.wall_time());
  }

  // fluid to structure
  {
    dealii::Timer timer_local;
    timer_local.restart();

    pcout << std::endl << "Setup interface coupling fluid -> structure ..." << std::endl;

    auto const & tria = fluid->pde_operator->get_dof_handler_u().get_triangulation();
    auto const   boundary_ids =
      application->fluid->get_boundary_descriptor()->velocity->dirichlet_cached_bc;
    auto const marked_vertices_fluid = get_marked_vertices_via_boundary_ids(tria, boundary_ids);

    fluid_to_structure = std::make_shared<InterfaceCoupling<1, dim, Number>>();
    fluid_to_structure->setup(structure->pde_operator->get_container_interface_data_neumann(),
                              fluid->pde_operator->get_dof_handler_u(),
                              *fluid->mapping,
                              marked_vertices_fluid,
                              parameters.geometric_tolerance);

    pcout << std::endl << "... done!" << std::endl;

    timer_tree.insert({"FSI", "Setup", "Coupling fluid -> structure"}, timer_local.wall_time());
  }
}

template<int dim, typename Number>
void
Driver<dim, Number>::set_start_time() const
{
  // The fluid domain is the master that dictates the start time
  structure->time_integrator->reset_time(fluid->time_integrator->get_time());
}

template<int dim, typename Number>
void
Driver<dim, Number>::synchronize_time_step_size() const
{
  // The fluid domain is the master that dictates the time step size
  structure->time_integrator->set_current_time_step_size(
    fluid->time_integrator->get_time_step_size());
}

template<int dim, typename Number>
void
Driver<dim, Number>::coupling_structure_to_ale(VectorType const & displacement_structure) const
{
  dealii::Timer sub_timer;
  sub_timer.restart();

  structure_to_ale->update_data(displacement_structure);
  timer_tree.insert({"FSI", "Coupling structure -> ALE"}, sub_timer.wall_time());
}

template<int dim, typename Number>
void
Driver<dim, Number>::coupling_structure_to_fluid(unsigned int iteration) const
{
  dealii::Timer sub_timer;
  sub_timer.restart();

  VectorType velocity_structure;
  structure->pde_operator->initialize_dof_vector(velocity_structure);
<<<<<<< HEAD
  if(iteration == 0)
  {
    if(parameters.use_extrapolation)
    {
      structure->time_integrator->extrapolate_velocity_to_np(velocity_structure);
    }
    else
    {
      velocity_structure = structure->time_integrator->get_velocity_n();
    }
  }
  else
  {
    velocity_structure = structure->time_integrator->get_velocity_np();
  }

=======
  partitioned_solver->get_structure_velocity(velocity_structure, iteration);
>>>>>>> 0005cbcf
  structure_to_fluid->update_data(velocity_structure);

  timer_tree.insert({"FSI", "Coupling structure -> fluid"}, sub_timer.wall_time());
}

template<int dim, typename Number>
void
Driver<dim, Number>::coupling_fluid_to_structure(bool const end_of_time_step) const
{
  dealii::Timer sub_timer;
  sub_timer.restart();

  VectorType stress_fluid;
  fluid->pde_operator->initialize_vector_velocity(stress_fluid);
  // calculate fluid stress at fluid-structure interface
  if(end_of_time_step)
  {
    fluid->pde_operator->interpolate_stress_bc(stress_fluid,
                                               fluid->time_integrator->get_velocity_np(),
                                               fluid->time_integrator->get_pressure_np());
  }
  else
  {
    fluid->pde_operator->interpolate_stress_bc(stress_fluid,
                                               fluid->time_integrator->get_velocity(),
                                               fluid->time_integrator->get_pressure());
  }

  stress_fluid *= -1.0;
  fluid_to_structure->update_data(stress_fluid);

  timer_tree.insert({"FSI", "Coupling fluid -> structure"}, sub_timer.wall_time());
}

template<int dim, typename Number>
void
Driver<dim, Number>::solve_subproblem_mesh(VectorType const & displacement_structure) const
{
  // update displacement condition at interface
  coupling_structure_to_ale(displacement_structure);

  // move the fluid mesh and update dependent data structures
  fluid->solve_ale();
}

template<int dim, typename Number>
void
Driver<dim, Number>::solve_subproblem_fluid(unsigned int const iteration,
                                            bool const         update_velocity,
                                            bool const         update_pressure) const
{
  // update velocity boundary condition for fluid
  coupling_structure_to_fluid(iteration);

  // solve fluid problem
<<<<<<< HEAD
  fluid->time_integrator->advance_one_timestep_partitioned_solve(
    iteration == 0 /* use_extrapolation */, update_velocity, update_pressure);
}
=======
  fluid->time_integrator->advance_one_timestep_partitioned_solve(iteration ==
                                                                 0 /* use_extrapolation */);
>>>>>>> 0005cbcf

template<int dim, typename Number>
void
Driver<dim, Number>::solve_subproblem_structure(unsigned int const iteration) const
{
  // update stress boundary condition for solid
  coupling_fluid_to_structure(true /* end_of_time_step */);

  // solve structural problem
  structure->time_integrator->advance_one_timestep_partitioned_solve(iteration ==
                                                                     0 /* use_extrapolation */);
<<<<<<< HEAD
}
=======
>>>>>>> 0005cbcf

template<int dim, typename Number>
double
Driver<dim, Number>::compute_robin_parameter() const
{
  if(parameters.coupling_method == CouplingMethod::DirichletNeumann)
  {
    return 0.0;
  }
  else if(parameters.coupling_method == CouplingMethod::DirichletRobinFixedParameter)
  {
    return parameters.robin_parameter_scale;
  }
  else if(parameters.coupling_method == CouplingMethod::DirichletRobinAdaptiveParameter)
  {
    return parameters.robin_parameter_scale * application->fluid->get_parameters().density /
           fluid->time_integrator->get_time_step_size();
  }
  else
  {
    AssertThrow(false, dealii::ExcMessage("This CouplingScheme is not implemented."));
  }

  return 0.0;
}

template<int dim, typename Number>
void
Driver<dim, Number>::update_robin_parameters(double const & robin_parameter_in) const
{
  // update Robin parameter in fluid operator traction output
  fluid->pde_operator->set_robin_parameter_traction_output(robin_parameter_in);

  // update Robin parameter parameters in boundary descriptor
  structure->set_robin_parameters(
    application->structure->get_boundary_descriptor()->neumann_cached_bc, robin_parameter_in);
}

template<int dim, typename Number>
void
Driver<dim, Number>::apply_dirichlet_robin_scheme(VectorType &       displacement_structure_tilde,
                                                  VectorType const & displacement_structure,
                                                  unsigned int const iteration) const
{
  if(parameters.update_method == UpdateMethod::Implicit)
  {
    solve_subproblem_mesh(displacement_structure);
    solve_subproblem_fluid(iteration, true /* update_velocity */, true /* update_pressure */);
    solve_subproblem_structure(iteration);
  }
  else if(parameters.update_method == UpdateMethod::GeometricExplicit)
  {
    if(iteration == 0)
    {
      solve_subproblem_mesh(displacement_structure);
    }
    solve_subproblem_fluid(iteration, true /* update_velocity */, true /* update_pressure */);
    solve_subproblem_structure(iteration);
  }
  else if(parameters.update_method == UpdateMethod::ImplicitPressureStructure or
          parameters.update_method == UpdateMethod::ImplicitVelocityStructure)
  {
    if(iteration == 0)
    {
      solve_subproblem_mesh(displacement_structure);
    }

    bool const update_velocity =
      iteration == 0 or parameters.update_method == UpdateMethod::ImplicitVelocityStructure;
    bool const update_pressure =
      iteration == 0 or parameters.update_method == UpdateMethod::ImplicitPressureStructure;
    solve_subproblem_fluid(iteration, update_velocity, update_pressure);
    solve_subproblem_structure(iteration);
  }
  else
  {
    AssertThrow(false, dealii::ExcMessage("UpdateMethod not implemented."));
  }

  // update displacement iterate in partitioned scheme
  displacement_structure_tilde = structure->time_integrator->get_displacement_np();
}

template<int dim, typename Number>
void
Driver<dim, Number>::solve() const
{
  set_start_time();

  synchronize_time_step_size();

  // compute initial acceleration for structural problem
  {
    // update stress boundary condition for solid at time t_n (not t_{n+1})
    update_robin_parameters(0.0 /* Dirichlet-Neumann scheme */);
    coupling_fluid_to_structure(false /* end_of_time_step */);
    structure->time_integrator->compute_initial_acceleration(
      application->structure->get_parameters().restarted_simulation);
  }

  // The fluid domain is the master that dictates when the time loop is finished
  while(not fluid->time_integrator->finished())
  {
    // pre-solve
    fluid->time_integrator->advance_one_timestep_pre_solve(true);
    structure->time_integrator->advance_one_timestep_pre_solve(false);

    // Update Robin parameters before entering coupling loop
    update_robin_parameters(compute_robin_parameter());

    // solve (using strongly-coupled partitioned scheme)
    auto const lambda_dirichlet_robin =
      [&](VectorType & d_tilde, VectorType const & d, unsigned int k) {
        apply_dirichlet_robin_scheme(d_tilde, d, k);
      };
    partitioned_solver->solve(lambda_dirichlet_robin);

    // post-solve
    fluid->time_integrator->advance_one_timestep_post_solve();
    structure->time_integrator->advance_one_timestep_post_solve();

    if(application->fluid->get_parameters().adaptive_time_stepping)
      synchronize_time_step_size();
  }
}

template<int dim, typename Number>
void
Driver<dim, Number>::print_performance_results(double const total_time) const
{
  pcout << std::endl
        << "_________________________________________________________________________________"
        << std::endl
        << std::endl;

  pcout << "Performance results for fluid-structure interaction solver:" << std::endl;

  // iterations
  pcout << std::endl << "Average number of iterations:" << std::endl;

  pcout << std::endl << "FSI:" << std::endl;
  partitioned_solver->print_iterations(pcout);

  pcout << std::endl << "Fluid:" << std::endl;
  fluid->time_integrator->print_iterations();

  pcout << std::endl << "ALE:" << std::endl;
  fluid->ale_mapping->print_iterations();

  pcout << std::endl << "Structure:" << std::endl;
  structure->time_integrator->print_iterations();

  // wall times
  pcout << std::endl << "Wall times:" << std::endl;

  timer_tree.insert({"FSI"}, total_time);

  timer_tree.insert({"FSI"}, fluid->time_integrator->get_timings(), "Fluid");
  timer_tree.insert({"FSI"}, fluid->get_timings_ale());
  timer_tree.insert({"FSI"}, structure->time_integrator->get_timings(), "Structure");
  timer_tree.insert({"FSI"}, partitioned_solver->get_timings());

  pcout << std::endl << "Timings for level 1:" << std::endl;
  timer_tree.print_level(pcout, 1);

  pcout << std::endl << "Timings for level 2:" << std::endl;
  timer_tree.print_level(pcout, 2);

  // Throughput in DoFs/s per time step per core
  dealii::types::global_dof_index DoFs =
    fluid->pde_operator->get_number_of_dofs() + structure->pde_operator->get_number_of_dofs();

  if(application->fluid->get_parameters().mesh_movement_type == IncNS::MeshMovementType::Poisson)
  {
    std::shared_ptr<Poisson::DeformedMapping<dim, Number>> poisson_ale_mapping =
      std::dynamic_pointer_cast<Poisson::DeformedMapping<dim, Number>>(fluid->ale_mapping);

    DoFs += poisson_ale_mapping->get_pde_operator()->get_number_of_dofs();
  }
  else if(application->fluid->get_parameters().mesh_movement_type ==
          IncNS::MeshMovementType::Elasticity)
  {
    std::shared_ptr<Structure::DeformedMapping<dim, Number>> structure_ale_mapping =
      std::dynamic_pointer_cast<Structure::DeformedMapping<dim, Number>>(fluid->ale_mapping);

    DoFs += structure_ale_mapping->get_pde_operator()->get_number_of_dofs();
  }
  else
  {
    AssertThrow(false, dealii::ExcMessage("not implemented."));
  }

  unsigned int const N_mpi_processes = dealii::Utilities::MPI::n_mpi_processes(mpi_comm);

  dealii::Utilities::MPI::MinMaxAvg total_time_data =
    dealii::Utilities::MPI::min_max_avg(total_time, mpi_comm);
  double const total_time_avg = total_time_data.avg;

  unsigned int N_time_steps = fluid->time_integrator->get_number_of_time_steps();

  print_throughput_unsteady(pcout, DoFs, total_time_avg, N_time_steps, N_mpi_processes);

  // computational costs in CPUh
  print_costs(pcout, total_time_avg, N_mpi_processes);

  pcout << "_________________________________________________________________________________"
        << std::endl
        << std::endl;
}

template class Driver<2, float>;
template class Driver<3, float>;

template class Driver<2, double>;
template class Driver<3, double>;

} // namespace FSI
} // namespace ExaDG<|MERGE_RESOLUTION|>--- conflicted
+++ resolved
@@ -221,26 +221,7 @@
 
   VectorType velocity_structure;
   structure->pde_operator->initialize_dof_vector(velocity_structure);
-<<<<<<< HEAD
-  if(iteration == 0)
-  {
-    if(parameters.use_extrapolation)
-    {
-      structure->time_integrator->extrapolate_velocity_to_np(velocity_structure);
-    }
-    else
-    {
-      velocity_structure = structure->time_integrator->get_velocity_n();
-    }
-  }
-  else
-  {
-    velocity_structure = structure->time_integrator->get_velocity_np();
-  }
-
-=======
   partitioned_solver->get_structure_velocity(velocity_structure, iteration);
->>>>>>> 0005cbcf
   structure_to_fluid->update_data(velocity_structure);
 
   timer_tree.insert({"FSI", "Coupling structure -> fluid"}, sub_timer.wall_time());
@@ -296,14 +277,9 @@
   coupling_structure_to_fluid(iteration);
 
   // solve fluid problem
-<<<<<<< HEAD
   fluid->time_integrator->advance_one_timestep_partitioned_solve(
     iteration == 0 /* use_extrapolation */, update_velocity, update_pressure);
 }
-=======
-  fluid->time_integrator->advance_one_timestep_partitioned_solve(iteration ==
-                                                                 0 /* use_extrapolation */);
->>>>>>> 0005cbcf
 
 template<int dim, typename Number>
 void
@@ -315,10 +291,7 @@
   // solve structural problem
   structure->time_integrator->advance_one_timestep_partitioned_solve(iteration ==
                                                                      0 /* use_extrapolation */);
-<<<<<<< HEAD
-}
-=======
->>>>>>> 0005cbcf
+}
 
 template<int dim, typename Number>
 double
