/*
 * InputParameters.h
 *
 *  Created on: May 9, 2016
 *      Author: fehn
 */

#ifndef INCLUDE_INPUTPARAMETERS_H_
#define INCLUDE_INPUTPARAMETERS_H_

#include "PoissonSolverInputParameters.h"
#include "MultigridInputParameters.h"

using namespace dealii;

enum class ProblemType { Undefined, Steady, Unsteady};
enum class EquationType { Undefined, Stokes, NavierStokes };
enum class TreatmentOfConvectiveTerm { Undefined, Explicit, Implicit };

enum class TimeStepCalculation { Undefined, ConstTimeStepUserSpecified, ConstTimeStepCFL, AdaptiveTimeStepCFL };

enum class TemporalDiscretization { Undefined, BDFDualSplittingScheme, BDFCoupledSolution };
enum class SpatialDiscretization { DG, DGXWall};

enum class ProjectionType { Undefined, NoPenalty, DivergencePenalty, DivergenceAndContinuityPenalty };
enum class SolverProjection { LU, PCG };
enum class PreconditionerProjection { None, Jacobi, InverseMassMatrix };

enum class FormulationViscousTerm { DivergenceFormulation, LaplaceFormulation };
enum class InteriorPenaltyFormulation { SIPG, NIPG };
enum class SolverViscous { PCG, GMRES };
enum class PreconditionerViscous { None, Jacobi, InverseMassMatrix, GeometricMultigrid };

<<<<<<< HEAD
enum class PreconditionerLinearizedNavierStokes { Undefined, None, BlockDiagonal, BlockTriangular, BlockTriangularFactorization };
enum class PreconditionerMomentum { Undefined, None, InverseMassMatrix, GeometricMultigrid };
enum class PreconditionerSchurComplement { Undefined, None, InverseMassMatrix, GeometricMultigrid, CahouetChabard };
=======
enum class PreconditionerLinearizedNavierStokes { None, BlockDiagonal, BlockTriangular, BlockTriangularFactorization };
enum class PreconditionerMomentum { None, InverseMassMatrix, GeometricMultigrid };
enum class PreconditionerSchurComplement { None, InverseMassMatrix, GeometricMultigrid, CahouetChabard, Elman, PressureConvectionDiffusion };
enum class DiscretizationOfLaplacian { Classical, Compatible };
>>>>>>> f8497d44

class InputParameters
{
public:
  // standard constructor that initializes parameters
  InputParameters()
:
  problem_type(ProblemType::Undefined),
  equation_type(EquationType::Undefined),
  treatment_of_convective_term(TreatmentOfConvectiveTerm::Undefined),
  start_time(0.),
  end_time(-1.),
  max_number_of_steps(std::numeric_limits<unsigned int>::max()),
  calculation_of_time_step_size(TimeStepCalculation::Undefined),
  cfl(-1.),
  max_velocity(-1.),
  time_step_size(-1.),
  viscosity(-1.),
  temporal_discretization(TemporalDiscretization::Undefined),
  spatial_discretization(SpatialDiscretization::DG),
  order_time_integrator(1),
  start_with_low_order(true),
  use_symmetric_saddle_point_matrix(true),
  small_time_steps_stability(false),
  pure_dirichlet_bc(false),
  penalty_factor_divergence(1.),
  penalty_factor_continuity(1.),
  compute_divergence(false),
  divu_integrated_by_parts(false),
  divu_use_boundary_data(false),
  gradp_integrated_by_parts(false),
  gradp_use_boundary_data(false),
  IP_factor_pressure(1.),
  IP_factor_viscous(1.),
  abs_tol_newton(1.e-20),
  rel_tol_newton(1.e-12),
  max_iter_newton(std::numeric_limits<unsigned int>::max()),
  abs_tol_linear(1.e-20),
  rel_tol_linear(1.e-12),
  max_iter_linear(std::numeric_limits<unsigned int>::max()),
  abs_tol_pressure(1.e-20),
  rel_tol_pressure(1.e-12),
  abs_tol_projection(1.e-20),
  rel_tol_projection(1.e-12),
  abs_tol_viscous(1.e-20),
  rel_tol_viscous(1.e-12),
  solver_poisson(SolverPoisson::PCG),
  preconditioner_poisson(PreconditionerPoisson::GeometricMultigrid),
  multigrid_smoother(MultigridSmoother::Chebyshev),
  multigrid_coarse_grid_solver(MultigridCoarseGridSolver::coarse_chebyshev_smoother),
  projection_type(ProjectionType::Undefined),
  solver_projection(SolverProjection::PCG),
  preconditioner_projection(PreconditionerProjection::InverseMassMatrix),
  formulation_viscous_term(FormulationViscousTerm::DivergenceFormulation),
  IP_formulation_viscous(InteriorPenaltyFormulationViscous::SIPG),
  solver_viscous(SolverViscous::PCG),
  preconditioner_viscous(PreconditionerViscous::InverseMassMatrix),
  multigrid_smoother_viscous(MultigridSmoother::Chebyshev),
  multigrid_coarse_grid_solver_viscous(MultigridCoarseGridSolver::coarse_chebyshev_smoother),
  preconditioner_linearized_navier_stokes(PreconditionerLinearizedNavierStokes::Undefined),
  preconditioner_momentum(PreconditionerMomentum::Undefined),
  preconditioner_schur_complement(PreconditionerSchurComplement::Undefined),
  output_solver_info_every_timesteps(1),
  output_start_time(std::numeric_limits<double>::max()),
  output_interval_time(std::numeric_limits<double>::max()),
  restart_interval_time(std::numeric_limits<double>::max()),
  restart_interval_wall_time(std::numeric_limits<double>::max()),
  restart_interval_step(std::numeric_limits<unsigned int>::max()),
  output_prefix("indexa"),
  error_calc_start_time(std::numeric_limits<double>::max()),
  error_calc_interval_time(std::numeric_limits<double>::max()),
  analytical_solution_available(false),
  statistics_start_time(std::numeric_limits<double>::max()),
  statistics_every(1),
  cs(0.),
  ml(0.),
  variabletauw(true),
  dtauw(1.),
  max_wdist_xwall(-1.)
  {
  };

  void set_input_parameters();

  void check_parameters()
  {
    AssertThrow(problem_type != ProblemType::Undefined,ExcMessage("parameter must be defined"));
    AssertThrow(equation_type != EquationType::Undefined,ExcMessage("parameter must be defined"));
    AssertThrow(treatment_of_convective_term != TreatmentOfConvectiveTerm::Undefined,ExcMessage("parameter must be defined"));
    AssertThrow(end_time > start_time,ExcMessage("parameter end_time must be defined"));
    AssertThrow(calculation_of_time_step_size != TimeStepCalculation::Undefined,ExcMessage("parameter must be defined"));
    if(calculation_of_time_step_size != TimeStepCalculation::ConstTimeStepUserSpecified)
    {
      AssertThrow(cfl > 0.,ExcMessage("parameter must be defined"));
      AssertThrow(max_velocity > 0.,ExcMessage("parameter must be defined"));
    }
    if(calculation_of_time_step_size == TimeStepCalculation::ConstTimeStepUserSpecified)
      AssertThrow(time_step_size > 0.,ExcMessage("parameter must be defined"));
    AssertThrow(viscosity > 0.,ExcMessage("parameter must be defined"));
    AssertThrow(temporal_discretization != TemporalDiscretization::Undefined,ExcMessage("parameter must be defined"));

    if(temporal_discretization == TemporalDiscretization::BDFDualSplittingScheme)
    {
      AssertThrow(projection_type !=ProjectionType::Undefined,ExcMessage("parameter must be defined"));
    }

    if(temporal_discretization == TemporalDiscretization::BDFCoupledSolution)
    {
      AssertThrow(preconditioner_linearized_navier_stokes != PreconditionerLinearizedNavierStokes::Undefined,ExcMessage("parameter must be defined"));
      AssertThrow(preconditioner_momentum != PreconditionerMomentum::Undefined,ExcMessage("parameter must be defined"));
      AssertThrow(preconditioner_schur_complement != PreconditionerSchurComplement::Undefined,ExcMessage("parameter must be defined"));
    }
  }

  // describes whether a steady state problem or unsteady problem is solved
  ProblemType problem_type;

  // describes the physical/mathematical model that has to be solved, i.e. Stokes vs. NavierStokes
  EquationType equation_type;

  // the convective term can be either treated explicitly or implicitly
  TreatmentOfConvectiveTerm treatment_of_convective_term;

  // start and end time of time interval
  double start_time;
  double end_time;

  // maximum number of time steps
  unsigned int max_number_of_steps;

  // calculation of time step size
  TimeStepCalculation  calculation_of_time_step_size;

  // cfl number: note that this cfl number is the first in a series of cfl numbers when performing temporal convergence tests,
  // i.e., cfl_real = cfl, cfl/2, cfl/4, cfl/8, ...
  double cfl;

  // maximum velocity needed when calculating the time step size according to cfl condition
  double max_velocity;

  // user specified time step size: note that this time_step_size is the first in a series of time_step_size's when
  // performing temporal convergence tests, i.e., time_step_size_real = time_step_size, time_step_size/2, ...
  double time_step_size;

  // kinematic viscosity nu
  double viscosity;

  // temporal discretization method
  TemporalDiscretization temporal_discretization;

  // spatial discretization method
  SpatialDiscretization spatial_discretization;

  // order of BDF time integration scheme and extrapolation scheme
  unsigned int order_time_integrator;
  // start time integrator with low order time integrator, i.e. first order Euler method
  bool start_with_low_order;

  // use symmetric saddle point matrix for coupled solver:
  // continuity equation formulated as: - div(u) = 0 -> symmetric formulation
  //                                      div(u) = 0 -> non-symmetric formulation
  bool use_symmetric_saddle_point_matrix;

  // use small time steps stability approach (similar to approach of Leriche et al.)
  bool small_time_steps_stability;

  // special case of pure Dirichlet BCs on whole boundary
  bool pure_dirichlet_bc;

  // penalty factor of divergence penalty term in projection step
  double penalty_factor_divergence;
  // penalty factor of divergence penalty term in projection step
  double penalty_factor_continuity;

  // compute divergence of intermediate velocity field to verify divergence penalty method
  bool compute_divergence;

  // integration by parts of div(U_tilde) on rhs of pressure Poisson equation
  bool divu_integrated_by_parts;
  // use boundary data if integrated by parts
  bool divu_use_boundary_data;
  // integration by parts of grad(P) on rhs projection step
  bool gradp_integrated_by_parts;
  // use boundary data if integrated by parts
  bool gradp_use_boundary_data;

  // interior penalty parameter scaling factor for pressure Poisson equation
  double IP_factor_pressure;
  // interior penalty parameter scaling factor for Helmholtz equation of viscous step
  double IP_factor_viscous;

  // solver tolerances Newton solver
  double abs_tol_newton;
  double rel_tol_newton;
  unsigned int max_iter_newton;

  // solver tolerances for linearized problem of Newton solver
  double abs_tol_linear;
  double rel_tol_linear;
  unsigned int max_iter_linear;

  // solver tolerances for pressure Poisson equation
  double abs_tol_pressure;
  double rel_tol_pressure;

  // solver tolerances for projection step
  double abs_tol_projection;
  double rel_tol_projection;

  // solver tolerances for Helmholtz equation of viscous step
  double abs_tol_viscous;
  double rel_tol_viscous;

<<<<<<< HEAD
  // type of pressure Poisson solver
  SolverPoisson solver_poisson;
=======
  // type of pressure Poisson solver = PCG (preconditioned conjugate gradient)

>>>>>>> f8497d44
  // preconditioner type for solution of pressure Poisson equation
  PreconditionerPoisson preconditioner_poisson;
  // multigrid smoother pressure Poisson equation
  MultigridSmoother multigrid_smoother;
  // multigrid coarse grid solver pressure Poisson equation
  MultigridCoarseGridSolver multigrid_coarse_grid_solver;

  // projection type: standard projection (no penalty term), divergence penalty term, divergence and continuity penalty term (weak projection)
  ProjectionType projection_type;
  // type of projections solver
  SolverProjection solver_projection;
  // preconditioner type for solution of projection step
  PreconditionerProjection preconditioner_projection;

  // formulation of viscous term: divergence formulation or Laplace formulation
  FormulationViscousTerm formulation_viscous_term;
  // interior penalty formulation of viscous term: SIPG (symmetric IP) or NIPG (non-symmetric IP)
<<<<<<< HEAD
  InteriorPenaltyFormulationViscous IP_formulation_viscous;
=======
  InteriorPenaltyFormulation const IP_formulation_viscous;
>>>>>>> f8497d44
  // Solver type for solution of viscous step
  SolverViscous solver_viscous;
  // Preconditioner type for solution of viscous step
<<<<<<< HEAD
  PreconditionerViscous preconditioner_viscous;
  // multigrid smoother pressure Poisson equation
  MultigridSmoother multigrid_smoother_viscous;
  // multigrid coarse grid solver pressure Poisson equation
  MultigridCoarseGridSolver multigrid_coarse_grid_solver_viscous;
=======
  PreconditionerViscous const preconditioner_viscous;
  // multigrid smoother Helmholtz equation
  MultigridSmoother const multigrid_smoother_viscous;
  // multigrid coarse grid solver Helmholtz equation
  MultigridCoarseGridSolver const multigrid_coarse_grid_solver_viscous;
>>>>>>> f8497d44

  // preconditioner linearized Navier-Stokes problem
  PreconditionerLinearizedNavierStokes preconditioner_linearized_navier_stokes;
  // preconditioner for (1,1) velocity/momentum block in case of block preconditioning
  PreconditionerMomentum preconditioner_momentum;
  // preconditioner for (2,2) pressure/Schur complement block in case of block preconditioning
<<<<<<< HEAD
  PreconditionerSchurComplement preconditioner_schur_complement;
=======
  PreconditionerSchurComplement const preconditioner_schur_complement;
  // discretization of Laplacian: classical (BB^T), compatible (BM^{-1}B^T)
  DiscretizationOfLaplacian const discretization_of_laplacian;
>>>>>>> f8497d44

  // show solver performance (wall time, number of iterations) every ... timesteps
  unsigned int output_solver_info_every_timesteps;

  // before then no output will be written
  double output_start_time;
  // specifies the time interval in which output is written
  double output_interval_time;

  // specifies the time interval in which restarts are written, starting from start_time
  double restart_interval_time;
  // specifies the wall time interwal in which restarts are written
  double restart_interval_wall_time;
  // specifies the restart interval via number of time steps
  unsigned int restart_interval_step;

  // name of generated output files
  std::string output_prefix;

  // before then no error calculation will be performed
  double error_calc_start_time;
  // specifies the time interval in which error calculation is performed
  double error_calc_interval_time;

  // to calculate the error an analytical solution to the problem has to be available
  bool analytical_solution_available;

  // before then no statistics calculation will be performed
  double statistics_start_time;
  // calculate statistics every "statistics_every" time steps
  unsigned int statistics_every;

  // Smagorinsky constant
  double cs;
  // mixing-length model for xwall
  double ml;
  // xwall with adaptive wall shear stress
  bool variabletauw;
  // delta tauw if adaptive between 0 and 1
  double dtauw;
  // max wall distance of enriched elements
  double max_wdist_xwall;

};

enum class EquationTypeConvDiff { Convection, Diffusion, ConvectionDiffusion };

class InputParametersConvDiff
{
public:
  // standard constructor that initializes parameters
  InputParametersConvDiff();

  // which type of equatio is solved?
  EquationTypeConvDiff const equation_type;
  // if the rhs f is unequal zero, set right_hand_side = true
  bool const right_hand_side;

  // runtime optimization: evaluate volume and surface integrals of convective term, diffusive term and rhs term in
  // one function (local_apply, local_apply_face, local_apply_boundary_face) instead of
  // implementing each operator seperately and subsequently looping over all operators
  // if an operator is not used (e.g. purely diffusive problem) the volume and surface integrals of this operator are
  // simply not evaluated
  // Note: if runtime_optimization == true:
  //   ensure that the rhs-function, velocity-field and that the diffusivity is zero
  //   if the rhs operator, convective operator or diffusive operator is "inactive" because the volume and surface integrals
  //   of these operators will always be evaluated
  bool const runtime_optimization;

  // start and end time of time interval
  double const start_time;
  double const end_time;

  // order of BDF time integration scheme and extrapolation scheme
  unsigned int const order_time_integrator;

  // cfl number
  double const cfl_number;

  // diffusion number (relevant number for limitation of time step size when treating the diffusive term explicitly)
  double const diffusion_number;


  // before then no output will be written
  double const output_start_time;
  // specifies the time interval in which output is written
  double const output_interval_time;

  // before then no error calculation will be performed
  double const error_calc_start_time;
  // specifies the time interval in which error calculation is performed
  double const error_calc_interval_time;

  // kinematic diffusivity
  double const diffusivity;

  // interior penalty parameter scaling factor: default value is 1.0
  double const IP_factor;
};

#endif /* INCLUDE_INPUTPARAMETERS_H_ */<|MERGE_RESOLUTION|>--- conflicted
+++ resolved
@@ -31,16 +31,10 @@
 enum class SolverViscous { PCG, GMRES };
 enum class PreconditionerViscous { None, Jacobi, InverseMassMatrix, GeometricMultigrid };
 
-<<<<<<< HEAD
 enum class PreconditionerLinearizedNavierStokes { Undefined, None, BlockDiagonal, BlockTriangular, BlockTriangularFactorization };
 enum class PreconditionerMomentum { Undefined, None, InverseMassMatrix, GeometricMultigrid };
-enum class PreconditionerSchurComplement { Undefined, None, InverseMassMatrix, GeometricMultigrid, CahouetChabard };
-=======
-enum class PreconditionerLinearizedNavierStokes { None, BlockDiagonal, BlockTriangular, BlockTriangularFactorization };
-enum class PreconditionerMomentum { None, InverseMassMatrix, GeometricMultigrid };
-enum class PreconditionerSchurComplement { None, InverseMassMatrix, GeometricMultigrid, CahouetChabard, Elman, PressureConvectionDiffusion };
+enum class PreconditionerSchurComplement { Undefined, None, InverseMassMatrix, GeometricMultigrid, CahouetChabard, Elman, PressureConvectionDiffusion };
 enum class DiscretizationOfLaplacian { Classical, Compatible };
->>>>>>> f8497d44
 
 class InputParameters
 {
@@ -87,7 +81,6 @@
   rel_tol_projection(1.e-12),
   abs_tol_viscous(1.e-20),
   rel_tol_viscous(1.e-12),
-  solver_poisson(SolverPoisson::PCG),
   preconditioner_poisson(PreconditionerPoisson::GeometricMultigrid),
   multigrid_smoother(MultigridSmoother::Chebyshev),
   multigrid_coarse_grid_solver(MultigridCoarseGridSolver::coarse_chebyshev_smoother),
@@ -95,7 +88,7 @@
   solver_projection(SolverProjection::PCG),
   preconditioner_projection(PreconditionerProjection::InverseMassMatrix),
   formulation_viscous_term(FormulationViscousTerm::DivergenceFormulation),
-  IP_formulation_viscous(InteriorPenaltyFormulationViscous::SIPG),
+  IP_formulation_viscous(InteriorPenaltyFormulation::SIPG),
   solver_viscous(SolverViscous::PCG),
   preconditioner_viscous(PreconditionerViscous::InverseMassMatrix),
   multigrid_smoother_viscous(MultigridSmoother::Chebyshev),
@@ -103,6 +96,7 @@
   preconditioner_linearized_navier_stokes(PreconditionerLinearizedNavierStokes::Undefined),
   preconditioner_momentum(PreconditionerMomentum::Undefined),
   preconditioner_schur_complement(PreconditionerSchurComplement::Undefined),
+  discretization_of_laplacian(DiscretizationOfLaplacian::Classical),
   output_solver_info_every_timesteps(1),
   output_start_time(std::numeric_limits<double>::max()),
   output_interval_time(std::numeric_limits<double>::max()),
@@ -254,13 +248,8 @@
   double abs_tol_viscous;
   double rel_tol_viscous;
 
-<<<<<<< HEAD
-  // type of pressure Poisson solver
-  SolverPoisson solver_poisson;
-=======
   // type of pressure Poisson solver = PCG (preconditioned conjugate gradient)
 
->>>>>>> f8497d44
   // preconditioner type for solution of pressure Poisson equation
   PreconditionerPoisson preconditioner_poisson;
   // multigrid smoother pressure Poisson equation
@@ -278,40 +267,24 @@
   // formulation of viscous term: divergence formulation or Laplace formulation
   FormulationViscousTerm formulation_viscous_term;
   // interior penalty formulation of viscous term: SIPG (symmetric IP) or NIPG (non-symmetric IP)
-<<<<<<< HEAD
-  InteriorPenaltyFormulationViscous IP_formulation_viscous;
-=======
-  InteriorPenaltyFormulation const IP_formulation_viscous;
->>>>>>> f8497d44
+  InteriorPenaltyFormulation IP_formulation_viscous;
   // Solver type for solution of viscous step
   SolverViscous solver_viscous;
   // Preconditioner type for solution of viscous step
-<<<<<<< HEAD
   PreconditionerViscous preconditioner_viscous;
-  // multigrid smoother pressure Poisson equation
+  // multigrid smoother Helmholtz equation
   MultigridSmoother multigrid_smoother_viscous;
-  // multigrid coarse grid solver pressure Poisson equation
+  // multigrid coarse grid solver Helmholtz equation
   MultigridCoarseGridSolver multigrid_coarse_grid_solver_viscous;
-=======
-  PreconditionerViscous const preconditioner_viscous;
-  // multigrid smoother Helmholtz equation
-  MultigridSmoother const multigrid_smoother_viscous;
-  // multigrid coarse grid solver Helmholtz equation
-  MultigridCoarseGridSolver const multigrid_coarse_grid_solver_viscous;
->>>>>>> f8497d44
 
   // preconditioner linearized Navier-Stokes problem
   PreconditionerLinearizedNavierStokes preconditioner_linearized_navier_stokes;
   // preconditioner for (1,1) velocity/momentum block in case of block preconditioning
   PreconditionerMomentum preconditioner_momentum;
   // preconditioner for (2,2) pressure/Schur complement block in case of block preconditioning
-<<<<<<< HEAD
   PreconditionerSchurComplement preconditioner_schur_complement;
-=======
-  PreconditionerSchurComplement const preconditioner_schur_complement;
   // discretization of Laplacian: classical (BB^T), compatible (BM^{-1}B^T)
-  DiscretizationOfLaplacian const discretization_of_laplacian;
->>>>>>> f8497d44
+  DiscretizationOfLaplacian discretization_of_laplacian;
 
   // show solver performance (wall time, number of iterations) every ... timesteps
   unsigned int output_solver_info_every_timesteps;
@@ -354,7 +327,6 @@
   double dtauw;
   // max wall distance of enriched elements
   double max_wdist_xwall;
-
 };
 
 enum class EquationTypeConvDiff { Convection, Diffusion, ConvectionDiffusion };
