--- conflicted
+++ resolved
@@ -105,11 +105,7 @@
 SpatialDiscretization SPATIAL_DISCRETIZATION = SpatialDiscretization::DGXWall; //DG //DGXWall
 
 FormulationViscousTerm FORMULATION_VISCOUS_TERM = FormulationViscousTerm::DivergenceFormulation; //DivergenceFormulation; //LaplaceFormulation;
-<<<<<<< HEAD
 InteriorPenaltyFormulation IP_FORMULATION_VISCOUS = InteriorPenaltyFormulation::SIPG; //SIPG; //NIPG;
-=======
-InteriorPenaltyFormulationViscous IP_FORMULATION_VISCOUS = InteriorPenaltyFormulationViscous::NIPG; //SIPG; //NIPG;
->>>>>>> 07015dc1
 
 bool const DIVU_INTEGRATED_BY_PARTS = false;//true;
 bool const DIVU_USE_BOUNDARY_DATA = false;//true;
@@ -134,13 +130,8 @@
 PreconditionerProjection PRECONDITIONER_PROJECTION = PreconditionerProjection::InverseMassMatrix; //None; //Jacobi; //InverseMassMatrix;
 
 // viscous step
-<<<<<<< HEAD
-SolverViscous SOLVER_VISCOUS = SolverViscous::PCG; //PCG; //GMRES;
+SolverViscous SOLVER_VISCOUS = SolverViscous::GMRES; //PCG; //GMRES;
 PreconditionerViscous PRECONDITIONER_VISCOUS = PreconditionerViscous::GeometricMultigrid; //None; //Jacobi; //InverseMassMatrix; //GeometricMultigrid;
-=======
-SolverViscous SOLVER_VISCOUS = SolverViscous::GMRES; //PCG; //GMRES;
-PreconditionerViscous PRECONDITIONER_VISCOUS = PreconditionerViscous::InverseMassMatrix; //None; //Jacobi; //InverseMassMatrix; //GeometricMultigrid;
->>>>>>> 07015dc1
 
 // multigrid viscous step
 MultigridSmoother MULTIGRID_SMOOTHER_VISCOUS = MultigridSmoother::Chebyshev; //Chebyshev;
@@ -793,15 +784,9 @@
 
 #ifdef CHANNEL
   const unsigned int FE_DEGREE = 4;
-<<<<<<< HEAD
   const unsigned int FE_DEGREE_P = FE_DEGREE-1;//FE_DEGREE-1;
   const unsigned int FE_DEGREE_XWALL = 1;
   const unsigned int N_Q_POINTS_1D_XWALL = 1;
-=======
-  const unsigned int FE_DEGREE_P = FE_DEGREE;//FE_DEGREE-1;
-  const unsigned int FE_DEGREE_XWALL = 2;
-  const unsigned int N_Q_POINTS_1D_XWALL = 12;
->>>>>>> 07015dc1
   const unsigned int DIMENSION = 3; // DIMENSION >= 2
   const unsigned int REFINE_STEPS_SPACE_MIN = 2;
   const unsigned int REFINE_STEPS_SPACE_MAX = 2;
@@ -821,20 +806,12 @@
   const double RESTART_INTERVAL_WALL_TIME = 1e7;
   const unsigned int RESTART_INTERVAL_STEP = 1e6;
   const int MAX_NUM_STEPS = 1e7;
-<<<<<<< HEAD
   const double CFL = 0.3;//1.0; //0.15;
-=======
-  const double CFL = 1.0;
->>>>>>> 07015dc1
   const double TIME_STEP_SIZE = 1.e-3;
   const unsigned int REFINE_STEPS_TIME_MIN = 0;
   const unsigned int REFINE_STEPS_TIME_MAX = 0;
 
-<<<<<<< HEAD
   const double VISCOSITY = 1./180.0; //1./590.0;
-=======
-  const double VISCOSITY = 1./180.0;
->>>>>>> 07015dc1
 
   const double MAX_VELOCITY = 15.0;
   const double IP_FACTOR_PRESSURE = 1.0;
@@ -849,11 +826,7 @@
   const bool VARIABLETAUW = true;
   const double DTAUW = 0.2;
 
-<<<<<<< HEAD
   const double MAX_WDIST_XWALL = 0.2;
-=======
-  const double MAX_WDIST_XWALL = 0.25;
->>>>>>> 07015dc1
   const double GRID_STRETCH_FAC = 1.8;
   const bool PURE_DIRICHLET_BC = true;
 
@@ -866,11 +839,7 @@
 
   const double ABS_TOL_PRESSURE = 1.0e-12;
   const double REL_TOL_PRESSURE = 1.0e-4;
-<<<<<<< HEAD
-  const double ABS_TOL_VISCOUS = 1.0e-9;
-=======
   const double ABS_TOL_VISCOUS = 1.0e-12;
->>>>>>> 07015dc1
   const double REL_TOL_VISCOUS = 1.0e-4;
   const double ABS_TOL_PROJECTION = 1.0e-12;
   const double REL_TOL_PROJECTION = 1.0e-4;
@@ -878,11 +847,7 @@
 // show solver performance (wall time, number of iterations) every ... timesteps
   const unsigned int OUTPUT_SOLVER_INFO_EVERY_TIMESTEPS = 1e1;
 
-<<<<<<< HEAD
   const std::string OUTPUT_PREFIX = "ch180_l2_p4_test"; // "ch590_l2_k2k2"; //"ch180_l2_p4_test";
-=======
-  const std::string OUTPUT_PREFIX = "ch180_l2_k4k2_gt18"; //"ch180_l2_p4_test";
->>>>>>> 07015dc1
 
   const unsigned int ORDER_TIME_INTEGRATOR = 3;
   const bool START_WITH_LOW_ORDER = true;
