--- conflicted
+++ resolved
@@ -73,13 +73,8 @@
 #include "PostProcessorXWall.h"
 #include "PrintInputParameters.h"
 
-<<<<<<< HEAD
 const unsigned int FE_DEGREE = 4;
-const unsigned int FE_DEGREE_P = FE_DEGREE;//FE_DEGREE-1;
-=======
-const unsigned int FE_DEGREE = 3;
 const unsigned int FE_DEGREE_P = FE_DEGREE-1;//FE_DEGREE-1;
->>>>>>> 9a3b13d6
 const unsigned int FE_DEGREE_XWALL = 1;
 const unsigned int N_Q_POINTS_1D_XWALL = 1;
 const unsigned int DIMENSION = 3; // DIMENSION >= 2
@@ -92,7 +87,6 @@
 template<int dim>
 void InputParametersNavierStokes<dim>::set_input_parameters()
 {
-<<<<<<< HEAD
   output_data.output_prefix = "ch590_l3_k4_gt0";
   cfl = 0.08;
   diffusion_number = 0.03;
@@ -120,48 +114,27 @@
     turb_stat_data.statistics_start_time = 50.;
     end_time = 70.;
   }
-
   //xwall
   variabletauw = true;
   dtauw = 1.;
-=======
-  //xwall
-  variabletauw = true;
-  dtauw = 1.;
-  ml = 0.;
-  max_wdist_xwall = -0.25;
 
   // PHYSICAL QUANTITIES
   start_time = 0.0;
   end_time = 50.;
   viscosity = 1./180.;
->>>>>>> 9a3b13d6
 
   // MATHEMATICAL MODEL
   problem_type = ProblemType::Unsteady;
   equation_type = EquationType::NavierStokes;
-<<<<<<< HEAD
-  treatment_of_convective_term = TreatmentOfConvectiveTerm::Explicit;
-  temporal_discretization = TemporalDiscretization::BDFDualSplittingScheme;
-  projection_type = ProjectionType::DivergencePenalty;
+  formulation_viscous_term = FormulationViscousTerm::DivergenceFormulation;
+  right_hand_side = true;
   IP_factor_viscous = 1.;
 
   order_time_integrator = 2;
   calculation_of_time_step_size = TimeStepCalculation::AdaptiveTimeStepCFL;
-  formulation_viscous_term = FormulationViscousTerm::DivergenceFormulation; //also default
-=======
-  formulation_viscous_term = FormulationViscousTerm::DivergenceFormulation;
-  right_hand_side = true;
-
   // TEMPORAL DISCRETIZATION
   temporal_discretization = TemporalDiscretization::BDFCoupledSolution;
   treatment_of_convective_term = TreatmentOfConvectiveTerm::Implicit;
-  calculation_of_time_step_size = TimeStepCalculation::ConstTimeStepCFL;
-
-  // TEMPORAL DISCRETIZATION
-  temporal_discretization = TemporalDiscretization::BDFCoupledSolution;
-  treatment_of_convective_term = TreatmentOfConvectiveTerm::Implicit;
-  calculation_of_time_step_size = TimeStepCalculation::ConstTimeStepCFL;
   max_velocity = 22.0;
   cfl = 1.0;
   order_time_integrator = 3;
@@ -172,13 +145,11 @@
 
   IP_formulation_viscous = InteriorPenaltyFormulation::SIPG;
 
->>>>>>> 9a3b13d6
   divu_integrated_by_parts = true;
   divu_use_boundary_data = true;
   gradp_integrated_by_parts = true;
   gradp_use_boundary_data = true;
   pure_dirichlet_bc = true;
-<<<<<<< HEAD
   output_solver_info_every_timesteps = 1e2;
   right_hand_side = true;
 
@@ -187,14 +158,7 @@
   output_data.output_interval_time = 1.;
   output_data.number_of_patches = FE_DEGREE+1;
   turb_stat_data.statistics_end_time = end_time;
-  restart_every_timesteps = 1e9;
-  restart_interval_time = 1.e9;
   restart_interval_wall_time = 1.e9;
-=======
-
-  // HIGH-ORDER DUAL SPLITTING SCHEME
-  projection_type = ProjectionType::DivergencePenalty;
->>>>>>> 9a3b13d6
 
   solver_viscous = SolverViscous::GMRES;
 
@@ -202,7 +166,6 @@
   rel_tol_pressure = 1.e-4;
   rel_tol_projection = 1.e-6;
   rel_tol_viscous = 1.e-4;
-<<<<<<< HEAD
 //  cfl = 0.08;
 //  diffusion_number = 0.03;
 //  //xwall
@@ -297,46 +260,6 @@
 //  statistics_start_time = 30.;
 //  restart_every_timesteps = 1e9;
 //  restart_interval_time = 1.e9;
-=======
-
-  // COUPLED NAVIER-STOKES SOLVER
-
-  // nonlinear solver (Newton solver)
-  abs_tol_newton = 1.e-12;
-  rel_tol_newton = 1.e-4;
-  max_iter_newton = 1e2;
-
-  // linear solver
-  solver_linearized_navier_stokes = SolverLinearizedNavierStokes::GMRES;
-  abs_tol_linear = 1.e-12;
-  rel_tol_linear = 1.e-4;
-  max_iter_linear = 1e4;
-  max_n_tmp_vectors = 100;
-
-  // preconditioning linear solver
-  preconditioner_linearized_navier_stokes = PreconditionerLinearizedNavierStokes::BlockTriangular;
-
-  // preconditioner velocity/momentum block
-  momentum_preconditioner = MomentumPreconditioner::InverseMassMatrix;
-  solver_momentum_preconditioner = SolverMomentumPreconditioner::GeometricMultigridVCycle;
-  rel_tol_solver_momentum_preconditioner = 1.e-3;
-
-  // preconditioner Schur-complement block
-  schur_complement_preconditioner = SchurComplementPreconditioner::PressureConvectionDiffusion;
-  discretization_of_laplacian =  DiscretizationOfLaplacian::Classical;
-  solver_schur_complement_preconditioner = SolverSchurComplementPreconditioner::GeometricMultigridVCycle;
-  rel_tol_solver_schur_complement_preconditioner = 1.e-6;
-
-  // OUTPUT AND POSTPROCESSING
-  output_data.output_prefix = "ch180_l3_k3_gt18";
-  output_data.write_output = true;
-  output_data.output_start_time = 0.;
-  output_data.output_interval_time = 1.;
-  output_solver_info_every_timesteps = 1e1;
-  statistics_start_time = 30.;
-  restart_every_timesteps = 1e9;
-  restart_interval_time = 1.e9;
->>>>>>> 9a3b13d6
 }
 
 template<int dim>
@@ -498,39 +421,13 @@
   template <int dim>
   Point<dim> grid_transform (const Point<dim> &in);
 
-  struct PostProcessorChannelData
-  {
-    PostProcessorChannelData()
-      :
-      statistics_start_time(0.),
-      statistics_every(1),
-      viscosity(1.),
-      end_time(1.)
-    {}
-
-    double statistics_start_time;
-    unsigned int statistics_every;
-    double viscosity;
-    double end_time;
-
-  };
-
   template<int dim, int fe_degree, int fe_degree_p, int fe_degree_xwall, int n_q_points_1d_xwall>
   class PostProcessorChannel: public PostProcessor<dim,fe_degree,fe_degree_p>
   {
   public:
 
-    PostProcessorChannel(
-                  std_cxx11::shared_ptr< const DGNavierStokesBase<dim,fe_degree,fe_degree_p,fe_degree_xwall,n_q_points_1d_xwall> >  ns_operation,
-<<<<<<< HEAD
-                  InputParametersNavierStokes<dim> const &/*param*/):
+    PostProcessorChannel(std_cxx11::shared_ptr< const DGNavierStokesBase<dim,fe_degree,fe_degree_p,fe_degree_xwall,n_q_points_1d_xwall> >  ns_operation):
       PostProcessor<dim,fe_degree,fe_degree_p>(),
-=======
-                  InputParametersNavierStokes<dim> const &/*param*/,
-                  PostProcessorChannelData const & data_channel):
-      PostProcessor<dim,fe_degree,fe_degree_p>(),
-      data_ch(data_channel),
->>>>>>> 9a3b13d6
       statistics_ch(ns_operation->get_dof_handler_u())
     {
 
@@ -545,16 +442,12 @@
                MatrixFree<dim,double> const                                 &matrix_free_data_in,
                std_cxx11::shared_ptr<AnalyticalSolutionNavierStokes<dim> >  analytical_solution_in)
     {
-<<<<<<< HEAD
       PostProcessor<dim,fe_degree,fe_degree_p>::setup(postprocessor_data_in,
                                                       dof_handler_velocity_in,
                                                       dof_handler_pressure_in,
                                                       mapping_in,
                                                       matrix_free_data_in,
                                                       analytical_solution_in);
-=======
-      PostProcessor<dim,fe_degree,fe_degree_p>::setup();
->>>>>>> 9a3b13d6
       statistics_ch.setup(&grid_transform<dim>);
     }
 
@@ -568,24 +461,15 @@
       PostProcessor<dim,fe_degree,fe_degree_p>::do_postprocessing(velocity,pressure,vorticity,divergence,time,time_step_number);
       const double EPSILON = 1.0e-10; // small number which is much smaller than the time step size
 
-<<<<<<< HEAD
       if(time > this->pp_data.turb_stat_data.statistics_start_time-EPSILON && time_step_number % this->pp_data.turb_stat_data.statistics_every == 0)
       {
         statistics_ch.evaluate(velocity);
         if(time_step_number % 100 == 0 || time > (this->pp_data.turb_stat_data.statistics_end_time-EPSILON))
           statistics_ch.write_output(this->pp_data.output_data.output_prefix,this->pp_data.turb_stat_data.viscosity);
-=======
-      if(time > this->data_ch.statistics_start_time-EPSILON && time_step_number % this->data_ch.statistics_every == 0)
-      {
-        statistics_ch.evaluate(velocity);
-        if(time_step_number % 100 == 0 || time > (this->data_ch.end_time-EPSILON))
-          statistics_ch.write_output(this->pp_data.output_data.output_prefix,data_ch.viscosity);
->>>>>>> 9a3b13d6
       }
     };
 
   protected:
-    PostProcessorChannelData data_ch;
     StatisticsManager<dim> statistics_ch;
 
   };
@@ -596,16 +480,8 @@
   public:
 
     PostProcessorChannelXWall(
-<<<<<<< HEAD
                   std_cxx11::shared_ptr< DGNavierStokesBase<dim,fe_degree,fe_degree_p,fe_degree_xwall,n_q_points_1d_xwall> >  ns_operation):
       PostProcessorXWall<dim,fe_degree,fe_degree_p,fe_degree_xwall,n_q_points_1d_xwall>(ns_operation),
-=======
-                  std_cxx11::shared_ptr< DGNavierStokesBase<dim,fe_degree,fe_degree_p,fe_degree_xwall,n_q_points_1d_xwall> >  ns_operation,
-                  InputParametersNavierStokes<dim> const &param,
-                  PostProcessorChannelData const & data_channel):
-      PostProcessorXWall<dim,fe_degree,fe_degree_p,fe_degree_xwall,n_q_points_1d_xwall>(ns_operation,param),
-      data_ch(data_channel),
->>>>>>> 9a3b13d6
       statistics_ch(ns_operation->get_dof_handler_u())
     {}
 
@@ -637,28 +513,17 @@
       PostProcessorXWall<dim,fe_degree,fe_degree_p,fe_degree_xwall,n_q_points_1d_xwall>::do_postprocessing(velocity,pressure,vorticity,vt,time,time_step_number);
       const double EPSILON = 1.0e-10; // small number which is much smaller than the time step size
 
-<<<<<<< HEAD
       if(time > this->pp_data.turb_stat_data.statistics_start_time-EPSILON && time_step_number % this->pp_data.turb_stat_data.statistics_every == 0)
-=======
-      if(time > this->data_ch.statistics_start_time-EPSILON && time_step_number % this->data_ch.statistics_every == 0)
->>>>>>> 9a3b13d6
       {
         this->statistics_ch.evaluate_xwall(velocity,
                                         this->ns_operation_xw_->get_dof_handler_wdist(),
                                         this->ns_operation_xw_->get_fe_parameters(),
-<<<<<<< HEAD
                                         this->pp_data.turb_stat_data.viscosity);
         if(time_step_number % 100 == 0 || time > (this->pp_data.turb_stat_data.statistics_end_time-EPSILON))
           this->statistics_ch.write_output(this->pp_data.output_data.output_prefix,this->pp_data.turb_stat_data.viscosity);
-=======
-                                        this->ns_operation_xw_->get_viscosity());
-        if(time_step_number % 100 == 0 || time > (this->data_ch.end_time-EPSILON))
-          this->statistics_ch.write_output(this->pp_data.output_data.output_prefix,data_ch.viscosity);
->>>>>>> 9a3b13d6
       }
     };
   protected:
-    PostProcessorChannelData data_ch;
     StatisticsManager<dim> statistics_ch;
 
   };
@@ -727,15 +592,6 @@
     if(param.calculation_of_time_step_size == TimeStepCalculation::AdaptiveTimeStepCFL)
       use_adaptive_time_stepping = true;
 
-<<<<<<< HEAD
-=======
-    PostProcessorChannelData ch_data;
-    ch_data.statistics_every = param.statistics_every;
-    ch_data.statistics_start_time = param.statistics_start_time;
-    ch_data.viscosity = param.viscosity;
-    ch_data.end_time = param.end_time;
-
->>>>>>> 9a3b13d6
     if(param.spatial_discretization == SpatialDiscretization::DGXWall)
     {
       analytical_solution_velocity.reset(new AnalyticalSolutionVelocity<dim>(2*dim,param.start_time));
@@ -747,19 +603,12 @@
         navier_stokes_operation.reset(new DGNavierStokesDualSplittingXWallSpalartAllmaras<dim, FE_DEGREE, FE_DEGREE_P, FE_DEGREE_XWALL, N_Q_POINTS_1D_XWALL>
             (triangulation,param));
         // initialize postprocessor after initializing navier_stokes_operation
-<<<<<<< HEAD
         postprocessor.reset(new PostProcessorChannelXWall<dim, FE_DEGREE, FE_DEGREE_P, FE_DEGREE_XWALL, N_Q_POINTS_1D_XWALL>(navier_stokes_operation));
 
         // initialize time integrator that depends on both navier_stokes_operation and postprocessor
         time_integrator.reset(new TimeIntBDFDualSplittingXWallSpalartAllmaras<dim, FE_DEGREE, FE_DEGREE_P, FE_DEGREE_XWALL, N_Q_POINTS_1D_XWALL, value_type>(
             navier_stokes_operation,postprocessor,param,refine_steps_time,use_adaptive_time_stepping));
-=======
-        postprocessor.reset(new PostProcessorChannelXWall<dim, FE_DEGREE, FE_DEGREE_P, FE_DEGREE_XWALL, N_Q_POINTS_1D_XWALL>(navier_stokes_operation,param,ch_data));
-        // initialize time integrator that depends on both navier_stokes_operation and postprocessor
-        time_integrator.reset(new TimeIntBDFDualSplittingXWallSpalartAllmaras<dim, FE_DEGREE, FE_DEGREE_P, FE_DEGREE_XWALL, N_Q_POINTS_1D_XWALL, value_type>(
-            navier_stokes_operation,postprocessor,param,refine_steps_time,use_adaptive_time_stepping));
-
->>>>>>> 9a3b13d6
+
       }
       else
       {
@@ -775,7 +624,7 @@
         navier_stokes_operation.reset(new DGNavierStokesDualSplitting<dim, FE_DEGREE, FE_DEGREE_P, FE_DEGREE_XWALL, N_Q_POINTS_1D_XWALL>
             (triangulation,param));
         // initialize postprocessor after initializing navier_stokes_operation
-        postprocessor.reset(new PostProcessorChannel<dim, FE_DEGREE, FE_DEGREE_P, FE_DEGREE_XWALL, N_Q_POINTS_1D_XWALL>(navier_stokes_operation,param,ch_data));
+        postprocessor.reset(new PostProcessorChannel<dim, FE_DEGREE, FE_DEGREE_P, FE_DEGREE_XWALL, N_Q_POINTS_1D_XWALL>(navier_stokes_operation));
         // initialize time integrator that depends on both navier_stokes_operation and postprocessor
         time_integrator.reset(new TimeIntBDFDualSplitting<dim, FE_DEGREE, FE_DEGREE_P, FE_DEGREE_XWALL, N_Q_POINTS_1D_XWALL, value_type>(
             navier_stokes_operation,postprocessor,param,refine_steps_time,use_adaptive_time_stepping));
@@ -787,7 +636,7 @@
         navier_stokes_operation.reset(new DGNavierStokesCoupled<dim, FE_DEGREE, FE_DEGREE_P, FE_DEGREE_XWALL, N_Q_POINTS_1D_XWALL>
             (triangulation,param));
         // initialize postprocessor after initializing navier_stokes_operation
-        postprocessor.reset(new PostProcessorChannel<dim, FE_DEGREE, FE_DEGREE_P, FE_DEGREE_XWALL, N_Q_POINTS_1D_XWALL>(navier_stokes_operation,param,ch_data));
+        postprocessor.reset(new PostProcessorChannel<dim, FE_DEGREE, FE_DEGREE_P, FE_DEGREE_XWALL, N_Q_POINTS_1D_XWALL>(navier_stokes_operation));
         // initialize time integrator that depends on both navier_stokes_operation and postprocessor
         time_integrator.reset(new TimeIntBDFCoupled<dim, FE_DEGREE, FE_DEGREE_P, FE_DEGREE_XWALL, N_Q_POINTS_1D_XWALL, value_type>(
             navier_stokes_operation,postprocessor,param,refine_steps_time,use_adaptive_time_stepping));
@@ -894,7 +743,6 @@
   if(param.spatial_discretization == SpatialDiscretization::DGXWall)
     PrintInputParams::print_xwall_parameters<dim>(pcout,param,N_Q_POINTS_1D_XWALL);
 
-<<<<<<< HEAD
   std_cxx11::shared_ptr<AnalyticalSolutionNavierStokes<dim> > analytical_solution;
   analytical_solution.reset(new AnalyticalSolutionNavierStokes<dim>());
   analytical_solution->velocity = field_functions->initial_solution_velocity;
@@ -921,9 +769,6 @@
                        navier_stokes_operation->get_mapping(),
                        navier_stokes_operation->get_data(),
                        analytical_solution);
-=======
-  postprocessor->setup();
->>>>>>> 9a3b13d6
 
   time_integrator->timeloop();
 
