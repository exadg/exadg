--- conflicted
+++ resolved
@@ -244,7 +244,6 @@
     // clang-format off
     prm.enter_subsection("Application");
     {
-<<<<<<< HEAD
       prm.add_parameter("Length",                length,                   "Length of domain.");
       prm.add_parameter("Height",                height,                   "Height of domain.");
       prm.add_parameter("Width",                 width,                    "Width of domain.");
@@ -263,34 +262,8 @@
       prm.add_parameter("WeakDamping",           weak_damping_coefficient, "Weak damping coefficient for unsteady problems.");
       prm.add_parameter("Displacement",          displacement,             "Displacement of right boundary in case of Dirichlet BC.");
       prm.add_parameter("Traction",              area_force,               "Traction acting on right boundary in case of Neumann BC.");
-=======
-      prm.add_parameter("Length", length, "Length of domain.");
-      prm.add_parameter("Height", height, "Height of domain.");
-      prm.add_parameter("Width", width, "Width of domain.");
-      prm.add_parameter("UseVolumeForce", use_volume_force, "Use volume force.");
-      prm.add_parameter("VolumeForce", volume_force, "Volume force.");
-      prm.add_parameter("BoundaryType",
-                        boundary_type,
-                        "Type of boundary condition, Dirichlet vs Neumann.");
-      prm.add_parameter("ProblemType",
-                        problem_type,
-                        "Problem type considered, QuasiStatic vs Unsteady vs. Steady");
-      prm.add_parameter("LargeDeformation",
-                        large_deformation,
-                        "Consider finite strains or linear elasticity.");
-      prm.add_parameter("Preconditioner",
-                        preconditioner,
-                        "None, PointJacobi, AMG, AdditiveSchwarz or Multigrid");
-      prm.add_parameter("WeakDamping",
-                        weak_damping_coefficient,
-                        "Weak damping coefficient for unsteady problems.");
-      prm.add_parameter("Displacement",
-                        displacement,
-                        "Displacement of right boundary in case of Dirichlet BC.");
-      prm.add_parameter("Traction",
-                        area_force,
-                        "Traction acting on right boundary in case of Neumann BC.");
->>>>>>> 683e3a5e
+      prm.add_parameter("LargeDeformation",      large_deformation,        "Consider finite strains or linear elasticity.");
+      prm.add_parameter("Preconditioner",        preconditioner,           "None, PointJacobi, AMG, AdditiveSchwarz or Multigrid");
     }
     prm.leave_subsection();
     // clang-format on
@@ -300,10 +273,9 @@
   void
   set_parameters() final
   {
-<<<<<<< HEAD
     this->param.problem_type            = problem_type;
     this->param.body_force              = use_volume_force;
-    this->param.large_deformation       = true;
+    this->param.large_deformation       = large_deformation;
     this->param.pull_back_body_force    = false;
     this->param.pull_back_traction      = false;
     this->param.spatial_integration     = spatial_integration;
@@ -311,13 +283,6 @@
     this->param.check_type              = check_type;
     this->param.force_material_residual = force_material_residual;
     this->param.stable_formulation      = stable_formulation;
-=======
-    this->param.problem_type         = problem_type;
-    this->param.body_force           = use_volume_force;
-    this->param.large_deformation    = large_deformation;
-    this->param.pull_back_body_force = false;
-    this->param.pull_back_traction   = false;
->>>>>>> 683e3a5e
 
     this->param.density = density;
     if(this->param.problem_type == ProblemType::Unsteady and weak_damping_coefficient > 0.0)
@@ -349,13 +314,12 @@
       this->param.grid.create_coarse_triangulations = false; // can also be set to true if desired
     }
 
-<<<<<<< HEAD
     this->param.load_increment = load_increment;
 
     this->param.newton_solver_data  = Newton::SolverData(1e2, 1.e-9, 1.e-4);
     this->param.solver              = Solver::FGMRES;
     this->param.solver_data         = SolverData(1e3, 1.e-14, 1.e-8, 30);
-    this->param.preconditioner      = Preconditioner::Multigrid; // AMG
+    this->param.preconditioner      = preconditioner;
     this->param.multigrid_data.type = MultigridType::phMG;
 
     this->param.multigrid_data.p_sequence             = PSequenceType::DecreaseByOne; // Bisect;
@@ -369,20 +333,7 @@
 
     this->param.multigrid_data.coarse_problem.solver      = MultigridCoarseGridSolver::GMRES;
     this->param.multigrid_data.coarse_problem.solver_data = SolverData(1e3, 1.e-12, 1.e-3, 30);
-=======
-    this->param.load_increment = 0.5;
-
-    this->param.newton_solver_data  = Newton::SolverData(1e2, 1.e-9, 1.e-9);
-    this->param.solver              = Solver::FGMRES;
-    this->param.solver_data         = SolverData(1e3, 1.e-12, 1.e-8, 100);
-    this->param.preconditioner      = preconditioner;
-    this->param.multigrid_data.type = MultigridType::phMG;
-
-    this->param.multigrid_data.smoother_data.smoother       = MultigridSmoother::Chebyshev;
-    this->param.multigrid_data.smoother_data.preconditioner = PreconditionerSmoother::PointJacobi;
-
-    this->param.multigrid_data.coarse_problem.solver = MultigridCoarseGridSolver::CG;
->>>>>>> 683e3a5e
+
     this->param.multigrid_data.coarse_problem.preconditioner =
       MultigridCoarseGridPreconditioner::AMG;
 
@@ -396,9 +347,9 @@
     this->param.multigrid_data.coarse_problem.amg_data.ml_data.n_cycles              = 2;
     this->param.multigrid_data.coarse_problem.amg_data.ml_data.w_cycle               = false;
     this->param.multigrid_data.coarse_problem.amg_data.ml_data.aggregation_threshold = 1e-4;
-    this->param.multigrid_data.coarse_problem.amg_data.ml_data.smoother_sweeps       = 6;
+    this->param.multigrid_data.coarse_problem.amg_data.ml_data.smoother_sweeps       = 2;
     this->param.multigrid_data.coarse_problem.amg_data.ml_data.smoother_overlap      = 2;
-    this->param.multigrid_data.coarse_problem.amg_data.ml_data.smoother_type         = "Chebyshev";
+    this->param.multigrid_data.coarse_problem.amg_data.ml_data.smoother_type         = "ILU";
     this->param.multigrid_data.coarse_problem.amg_data.ml_data.coarse_type           = "Amesos-KLU";
 #endif
 
@@ -406,6 +357,9 @@
     this->param.update_preconditioner_every_time_steps        = 1;
     this->param.update_preconditioner_every_newton_iterations = 5;
     this->param.update_preconditioner_once_newton_converged   = true;
+
+    this->param.use_matrix_based_implementation = false;
+    this->param.sparse_matrix_type              = SparseMatrixType::Trilinos;
   }
 
   void
@@ -777,18 +731,15 @@
 
   double length = 1.0, height = 1.0, width = 1.0;
 
-<<<<<<< HEAD
-  bool use_volume_force        = true;
+  bool use_volume_force  = true;
+  bool large_deformation = true;
+
   bool spatial_integration     = false;
   bool force_material_residual = false;
   bool stable_formulation      = true;
 
   unsigned int check_type  = 0;
   unsigned int cache_level = 0;
-=======
-  bool use_volume_force  = true;
-  bool large_deformation = true;
->>>>>>> 683e3a5e
 
   bool const clamp_at_right_boundary = false;
   bool const clamp_at_left_boundary  = false;
