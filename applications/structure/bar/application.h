/*  ______________________________________________________________________
 *
 *  ExaDG - High-Order Discontinuous Galerkin for the Exa-Scale
 *
 *  Copyright (C) 2021 by the ExaDG authors
 *
 *  This program is free software: you can redistribute it and/or modify
 *  it under the terms of the GNU General Public License as published by
 *  the Free Software Foundation, either version 3 of the License, or
 *  (at your option) any later version.
 *
 *  This program is distributed in the hope that it will be useful,
 *  but WITHOUT ANY WARRANTY; without even the implied warranty of
 *  MERCHANTABILITY or FITNESS FOR A PARTICULAR PURPOSE.  See the
 *  GNU General Public License for more details.
 *
 *  You should have received a copy of the GNU General Public License
 *  along with this program. If not, see <https://www.gnu.org/licenses/>.
 *  ______________________________________________________________________
 */

#ifndef STRUCTURE_BAR
#define STRUCTURE_BAR

namespace ExaDG
{
namespace Structure
{
template<int dim>
class DisplacementDBC : public dealii::Function<dim>
{
public:
  DisplacementDBC(double const displacement,
                  bool const   quasistatic_solver,
                  bool const   unsteady,
                  double const end_time)
    : dealii::Function<dim>(dim),
      displacement(displacement),
      quasistatic_solver(quasistatic_solver),
      unsteady(unsteady),
      end_time(end_time)
  {
  }

  double
  value(dealii::Point<dim> const & p, unsigned int const c) const final
  {
    (void)p;

    double factor = 1.0;
    if(quasistatic_solver)
      factor *= this->get_time();

    if(unsteady)
      factor = dealii::Utilities::fixed_power<2>(
        std::sin(this->get_time() * 2.0 * dealii::numbers::PI / end_time));

    if(c == 0)
      return displacement * factor;
    else
      return 0.0;
  }

private:
  double const displacement;
  bool const   quasistatic_solver;
  bool const   unsteady;
  double const end_time;
};

// TODO: only the time factor is different compared to the above function -> refactor and unify the
// code
template<int dim>
class AccelerationDBC : public dealii::Function<dim>
{
public:
  AccelerationDBC(double const displacement,
                  bool const   quasistatic_solver,
                  bool const   unsteady,
                  double const end_time)
    : dealii::Function<dim>(dim),
      displacement(displacement),
      quasistatic_solver(quasistatic_solver),
      unsteady(unsteady),
      end_time(end_time)
  {
  }

  double
  value(dealii::Point<dim> const & p, unsigned int const c) const final
  {
    (void)p;

    double factor = 1.0;
    if(quasistatic_solver)
      factor *= this->get_time();

    if(unsteady)
    {
      factor = 2.0 * dealii::Utilities::fixed_power<2>(2.0 * dealii::numbers::PI / end_time) *
               (1.0 - 2.0 * dealii::Utilities::fixed_power<2>(
                              std::sin(this->get_time() * 2.0 * dealii::numbers::PI / end_time)));
    }

    if(c == 0)
      return displacement * factor;
    else
      return 0.0;
  }

private:
  double const displacement;
  bool const   quasistatic_solver;
  bool const   unsteady;
  double const end_time;
};

template<int dim>
class VolumeForce : public dealii::Function<dim>
{
public:
  VolumeForce(double volume_force, bool quasistatic_solver)
    : dealii::Function<dim>(dim), volume_force(volume_force), quasistatic_solver(quasistatic_solver)
  {
  }

  double
  value(dealii::Point<dim> const & p, unsigned int const c) const final
  {
    (void)p;

    double factor = 1.0;
    if(quasistatic_solver)
      factor *= this->get_time();

    if(c == 0)
      return volume_force * factor; // volume force in x-direction
    else
      return 0.0;
  }

private:
  double const volume_force;
  bool const   quasistatic_solver;
};

template<int dim>
class AreaForce : public dealii::Function<dim>
{
public:
  AreaForce(double area_force, bool const quasistatic_solver)
    : dealii::Function<dim>(dim), area_force(area_force), quasistatic_solver(quasistatic_solver)
  {
  }

  double
  value(dealii::Point<dim> const & p, unsigned int const c) const final
  {
    (void)p;

    double factor = 1.0;
    if(quasistatic_solver)
      factor *= this->get_time();

    if(c == 0)
      return area_force * factor; // area force  in x-direction
    else
      return 0.0;
  }

private:
  double const area_force;
  bool const   quasistatic_solver;
};

// analytical solution (if a Neumann BC is used at the right boundary)
template<int dim>
class SolutionNBC : public dealii::Function<dim>
{
public:
  SolutionNBC(double length, double area_force, double volume_force, double youngs_modulus)
    : dealii::Function<dim>(dim),
      A(-volume_force / (2.0 * youngs_modulus)),
      B(area_force / youngs_modulus - length * 2.0 * A)
  {
  }

  double
  value(dealii::Point<dim> const & p, unsigned int const c) const final
  {
    if(c == 0)
      return A * p[0] * p[0] + B * p[0]; // displacement in x-direction
    else
      return 0.0;
  }

private:
  double const A;
  double const B;
};

// analytical solution (if a Dirichlet BC is used at the right boundary)
template<int dim>
class SolutionDBC : public dealii::Function<dim>
{
public:
  SolutionDBC(double length, double displacement, double volume_force, double youngs_modulus)
    : dealii::Function<dim>(dim),
      A(-volume_force / (2.0 * youngs_modulus)),
      B(displacement / length - A * length)
  {
  }

  double
  value(dealii::Point<dim> const & p, unsigned int const c) const final
  {
    if(c == 0)
      return A * p[0] * p[0] + B * p[0]; // displacement in x-direction
    else
      return 0.0;
  }

private:
  double const A;
  double const B;
};

template<int dim, typename Number>
class Application : public ApplicationBase<dim, Number>
{
public:
  Application(std::string input_file, MPI_Comm const & comm)
    : ApplicationBase<dim, Number>(input_file, comm)
  {
  }

  void
  add_parameters(dealii::ParameterHandler & prm) final
  {
    ApplicationBase<dim, Number>::add_parameters(prm);

    prm.enter_subsection("Application");
    {
      prm.add_parameter("Length", length, "Length of domain.");
      prm.add_parameter("Height", height, "Height of domain.");
      prm.add_parameter("Width", width, "Width of domain.");
      prm.add_parameter("UseVolumeForce", use_volume_force, "Use volume force.");
      prm.add_parameter("VolumeForce", volume_force, "Volume force.");
      prm.add_parameter("LargeDeformation", large_deformation, "Consider finite strain elasticity");
      prm.add_parameter("BoundaryType",
                        boundary_type,
                        "Type of boundary condition, Dirichlet vs Neumann.");
      prm.add_parameter("ProblemType",
                        problem_type,
                        "Problem type considered, QuasiStatic vs Unsteady vs. Steady");
      prm.add_parameter("LargeDeformation",
                        large_deformation,
                        "Consider finite strains or linear elasticity.");
      prm.add_parameter("Preconditioner", preconditioner, "Preconditioner for the linear system.");
      prm.add_parameter("MaterialType",
                        material_type,
                        "StVenantKirchhoff vs. IncompressibleNeoHookean");
      prm.add_parameter("WeakDamping",
                        weak_damping_coefficient,
                        "Weak damping coefficient for unsteady problems.");
      prm.add_parameter("Displacement",
                        displacement,
                        "Displacement of right boundary in case of Dirichlet BC.");
      prm.add_parameter("Traction",
                        area_force,
                        "Traction acting on right boundary in case of Neumann BC.");
<<<<<<< HEAD
      prm.add_parameter("SpringCoefficient", spring_coefficient, "Exterior spring stiffness.");
      prm.add_parameter("DashpotCoefficient", dashpot_coefficient, "Exterior daspot coefficient.");
      prm.add_parameter("ExteriorPressure", exterior_pressure, "Exterior pressure.");
=======
      prm.add_parameter("AdaptiveRefinement",
                        adaptive_refinement,
                        "Static adaptive refinement of the mesh.");
      prm.add_parameter("UseMatrixBasedOperator",
                        use_matrix_based_operator,
                        "Use matrix-based operators in global Krylov solver and Multigrid.");
      prm.add_parameter("MinDegreeMatrixFree",
                        min_degree_matrix_free,
                        "Minimum polynomial degree for matrix-free operators in multigrid.");
>>>>>>> c206eb06
    }
    prm.leave_subsection();
  }

private:
  void
  set_parameters() final
  {
    this->param.problem_type         = problem_type;
    this->param.body_force           = use_volume_force;
    this->param.large_deformation    = large_deformation;
    this->param.pull_back_body_force = false;
    this->param.pull_back_traction   = false;
    this->param.material_type        = material_type;

    this->param.density = density;
    if(this->param.problem_type == ProblemType::Unsteady and weak_damping_coefficient > 0.0)
    {
      this->param.weak_damping_active      = true;
      this->param.weak_damping_coefficient = weak_damping_coefficient;
    }

    this->param.start_time      = start_time;
    this->param.end_time        = end_time;
    this->param.time_step_size  = end_time / 200.;
    this->param.gen_alpha_type  = GenAlphaType::BossakAlpha;
    this->param.spectral_radius = 0.8;
    this->param.solver_info_data.interval_time_steps =
      problem_type == ProblemType::Unsteady ? 200 : 2;

    this->param.mapping_degree              = 1;
    this->param.mapping_degree_coarse_grids = this->param.mapping_degree;

    this->param.grid.element_type = ElementType::Hypercube; // Simplex;
    if(this->param.grid.element_type == ElementType::Simplex)
    {
      this->param.grid.triangulation_type           = TriangulationType::FullyDistributed;
      this->param.grid.create_coarse_triangulations = true;
    }
    else if(this->param.grid.element_type == ElementType::Hypercube)
    {
      this->param.grid.triangulation_type = TriangulationType::Distributed;
      this->param.grid.create_coarse_triangulations =
        adaptive_refinement ? true : false; // required for adaptive refinement
    }

    this->param.load_increment = 0.1;

    this->param.use_matrix_based_operator = use_matrix_based_operator;
    this->param.sparse_matrix_type        = SparseMatrixType::Trilinos;

    this->param.newton_solver_data = Newton::SolverData(1e2, 1.e-9, 1.e-9);

    bool const         use_iterative_solver_on_coarse_grid = false;
    LinearSolver const linear_solver =
      use_iterative_solver_on_coarse_grid ? LinearSolver::FGMRES : LinearSolver::CG;
    this->param.solver_data         = SolverData(1e3, 1.e-12, 1.e-8, linear_solver, 100);
    this->param.preconditioner      = preconditioner;
    this->param.multigrid_data.type = MultigridType::phMG;

    this->param.multigrid_data.smoother_data.smoother       = MultigridSmoother::Chebyshev;
    this->param.multigrid_data.smoother_data.preconditioner = PreconditionerSmoother::PointJacobi;

    this->param.multigrid_data.p_sequence             = PSequenceType::DecreaseByOne; // Bisect;
    this->param.multigrid_data.smoother_data.smoother = MultigridSmoother::Chebyshev;
    this->param.multigrid_data.smoother_data.preconditioner = PreconditionerSmoother::PointJacobi;
    this->param.multigrid_data.smoother_data.iterations     = 5;
    this->param.multigrid_data.smoother_data.relaxation_factor = 0.8; // Jacobi,    default: 0.8
    this->param.multigrid_data.smoother_data.smoothing_range   = 60;  // Chebyshev, default: 20
    this->param.multigrid_data.smoother_data.iterations_eigenvalue_estimation =
      60; // Chebyshev, default: 20

    this->param.multigrid_data.coarse_problem.solver = use_iterative_solver_on_coarse_grid ?
                                                         MultigridCoarseGridSolver::GMRES :
                                                         MultigridCoarseGridSolver::AMG;
    this->param.multigrid_data.coarse_problem.solver_data =
      SolverData(1e3, 1.e-12, 1.e-3, LinearSolver::Undefined, 100);
    this->param.multigrid_data.coarse_problem.preconditioner =
      use_iterative_solver_on_coarse_grid ? MultigridCoarseGridPreconditioner::AMG :
                                            MultigridCoarseGridPreconditioner::None;
    this->param.multigrid_data.min_degree_matrix_free = min_degree_matrix_free;


#ifdef DEAL_II_WITH_TRILINOS
    this->param.multigrid_data.coarse_problem.amg_data.ml_data.elliptic = true;
    this->param.multigrid_data.coarse_problem.amg_data.ml_data.higher_order_elements =
      this->param.degree > 1;
    this->param.multigrid_data.coarse_problem.amg_data.ml_data.n_cycles              = 1;
    this->param.multigrid_data.coarse_problem.amg_data.ml_data.w_cycle               = false;
    this->param.multigrid_data.coarse_problem.amg_data.ml_data.aggregation_threshold = 1e-4;
    this->param.multigrid_data.coarse_problem.amg_data.ml_data.smoother_sweeps       = 8;
    this->param.multigrid_data.coarse_problem.amg_data.ml_data.smoother_overlap      = 2;
    this->param.multigrid_data.coarse_problem.amg_data.ml_data.smoother_type         = "ILU";
    this->param.multigrid_data.coarse_problem.amg_data.ml_data.coarse_type           = "Amesos-KLU";
#endif

    this->param.update_preconditioner                         = true;
    this->param.update_preconditioner_every_time_steps        = 1;
    this->param.update_preconditioner_every_newton_iterations = 5;
    this->param.update_preconditioner_once_newton_converged   = true;
  }

  void
  create_grid(Grid<dim> &                                       grid,
              std::shared_ptr<dealii::Mapping<dim>> &           mapping,
              std::shared_ptr<MultigridMappings<dim, Number>> & multigrid_mappings) final
  {
    auto const lambda_create_triangulation =
      [&](dealii::Triangulation<dim, dim> &                        tria,
          std::vector<dealii::GridTools::PeriodicFacePair<
            typename dealii::Triangulation<dim>::cell_iterator>> & periodic_face_pairs,
          unsigned int const                                       global_refinements,
          std::vector<unsigned int> const &                        vector_local_refinements) {
        (void)periodic_face_pairs;

        // left-bottom-front and right-top-back point
        dealii::Point<dim> p1, p2;

        for(unsigned d = 0; d < dim; d++)
          p1[d] = 0.0;

        p2[0] = this->length;
        p2[1] = this->height;
        if(dim == 3)
          p2[2] = this->width;

        std::vector<unsigned int> repetitions(dim);
        repetitions[0] = this->repetitions0;
        repetitions[1] = this->repetitions1;
        if(dim == 3)
          repetitions[2] = this->repetitions2;

        if(this->param.grid.element_type == ElementType::Hypercube)
        {
          dealii::GridGenerator::subdivided_hyper_rectangle(
            tria, repetitions, p1, p2, false /* colorize */);
        }
        else if(this->param.grid.element_type == ElementType::Simplex)
        {
          dealii::Triangulation<dim, dim> tria_hypercube;
          dealii::GridGenerator::subdivided_hyper_rectangle(
            tria_hypercube, repetitions, p1, p2, false /* colorize */);

          dealii::GridGenerator::convert_hypercube_to_simplex_mesh(tria_hypercube, tria);
        }
        else
        {
          AssertThrow(false, dealii::ExcMessage("Not implemented."));
        }

        /*
         * illustration of 2d geometry / boundary ids:
         *
         *                  bid = 0
         *      ________________________________
         *     |                                |
         *     | bid = 1                        | bid = 2
         *     |________________________________|
         *
         *                  bid = 3
         *
         * in the 3d case: face at z = 0 has bid = 4, the other face has bid = 0 (as the top face in
         * the figure above).
         *
         */
        for(auto cell : tria)
        {
          for(auto const & face : cell.face_indices())
          {
            // left face
            if(std::fabs(cell.face(face)->center()(0) - 0.0) < 1e-8)
            {
              cell.face(face)->set_all_boundary_ids(1);
            }

            // right face
            if(std::fabs(cell.face(face)->center()(0) - this->length) < 1e-8)
            {
              cell.face(face)->set_all_boundary_ids(2);
            }

            // lower face
            if(std::fabs(cell.face(face)->center()(1) - 0.0) < 1e-8)
            {
              cell.face(face)->set_all_boundary_ids(3);
            }

            // back face
            if(dim == 3)
            {
              if(std::fabs(cell.face(face)->center()(2) - 0.0) < 1e-8)
              {
                cell.face(face)->set_all_boundary_ids(4);
              }
            }
          }
        }

        if(vector_local_refinements.size() > 0)
          refine_local(tria, vector_local_refinements);

        if(global_refinements > 0)
          tria.refine_global(global_refinements);
      };

    GridUtilities::create_triangulation_with_multigrid<dim>(grid,
                                                            this->mpi_comm,
                                                            this->param.grid,
                                                            this->param.involves_h_multigrid(),
                                                            lambda_create_triangulation,
                                                            {} /* no local refinements */);

    // mappings
    GridUtilities::create_mapping_with_multigrid(mapping,
                                                 multigrid_mappings,
                                                 this->param.grid.element_type,
                                                 this->param.mapping_degree,
                                                 this->param.mapping_degree_coarse_grids,
                                                 this->param.involves_h_multigrid());

    if(adaptive_refinement && this->param.grid.element_type == ElementType::Hypercube)
    {
      // Flag all cells touching one of the boundaries with a face.
      std::vector<dealii::types::boundary_id> refine_bdry_id = {1, 3};
      bool constexpr n_adaptive_refinements                  = 2;
      for(unsigned int i = 0; i < n_adaptive_refinements; ++i)
      {
        for(auto const & cell : grid.triangulation->active_cell_iterators())
        {
          for(auto const face : cell->face_indices())
          {
            if(cell->at_boundary(face))
            {
              if(std::find(refine_bdry_id.begin(),
                           refine_bdry_id.end(),
                           cell->face(face)->boundary_id()) != refine_bdry_id.end())
              {
                if(not cell->refine_flag_set())
                {
                  cell->clear_coarsen_flag();
                  cell->set_refine_flag();
                }
              }
            }
          }
        }
        grid.triangulation->prepare_coarsening_and_refinement();
        grid.triangulation->execute_coarsening_and_refinement();
      }

      // Update coarse_triangulations after adaptive refinement.
      if(this->param.involves_h_multigrid())
      {
        GridUtilities::create_coarse_triangulations_after_coarsening_and_refinement(
          *grid.triangulation,
          grid.periodic_face_pairs,
          grid.coarse_triangulations,
          grid.coarse_periodic_face_pairs,
          this->param.grid,
          false /* preserve_boundary_cells */);
      }

      // Fill coarse mappings based on fine mapping.
      std::shared_ptr<dealii::Mapping<dim>> coarse_mapping;
      if(this->param.involves_h_multigrid())
      {
        GridUtilities::create_mapping(coarse_mapping,
                                      this->param.grid.element_type,
                                      this->param.mapping_degree_coarse_grids);
      }
      multigrid_mappings =
        std::make_shared<MultigridMappings<dim, Number>>(mapping, coarse_mapping);
    }
  }

  void
  set_boundary_descriptor() final
  {
    typedef typename std::pair<dealii::types::boundary_id, std::shared_ptr<dealii::Function<dim>>>
                                                                                  pair;
    typedef typename std::pair<dealii::types::boundary_id, dealii::ComponentMask> pair_mask;

    // exterior support
    bool const spring_active_in_normal_direction_only  = true;
    bool const dashpot_active_in_normal_direction_only = true;
    this->boundary_descriptor->robin_k_c_p_param.insert(std::make_pair(
      0,
      std::make_pair(std::array<bool, 2>{{spring_active_in_normal_direction_only,
                                          dashpot_active_in_normal_direction_only}},
                     std::array<double, 3>{
                       {spring_coefficient, dashpot_coefficient, exterior_pressure}})));

    // left face
    std::vector<bool> mask_left = {true, clamp_at_left_boundary};
    if(dim == 3)
    {
      mask_left.resize(3);
      mask_left[2] = clamp_at_left_boundary;
    }
    this->boundary_descriptor->dirichlet_bc.insert(
      pair(1, new dealii::Functions::ZeroFunction<dim>(dim)));
    this->boundary_descriptor->dirichlet_bc_initial_acceleration.insert(
      pair(1, new dealii::Functions::ZeroFunction<dim>(dim)));

    this->boundary_descriptor->dirichlet_bc_component_mask.insert(pair_mask(1, mask_left));

    // right face: Dirichlet or Neumann BC

    bool quasistatic_solver = false;
    if(this->param.problem_type == ProblemType::QuasiStatic)
      quasistatic_solver = true;

    if(boundary_type == BoundaryType::Dirichlet)
    {
      std::vector<bool> mask_right = {true, clamp_at_right_boundary};
      if(dim == 3)
      {
        mask_right.resize(3);
        mask_right[2] = clamp_at_right_boundary;
      }

      bool const unsteady = (this->param.problem_type == ProblemType::Unsteady);
      this->boundary_descriptor->dirichlet_bc.insert(
        pair(2, new DisplacementDBC<dim>(displacement, quasistatic_solver, unsteady, end_time)));
      this->boundary_descriptor->dirichlet_bc_initial_acceleration.insert(
        pair(2, new AccelerationDBC<dim>(displacement, quasistatic_solver, unsteady, end_time)));

      this->boundary_descriptor->dirichlet_bc_component_mask.insert(pair_mask(2, mask_right));
    }
    else if(boundary_type == BoundaryType::Neumann)
    {
      this->boundary_descriptor->neumann_bc.insert(
        pair(2, new AreaForce<dim>(area_force, quasistatic_solver)));
    }
    else
    {
      AssertThrow(false, dealii::ExcMessage("not implemented."));
    }

    // lower/upper face (3d: front/back face)
    if(clamp_at_left_boundary or clamp_at_right_boundary)
    {
      this->boundary_descriptor->neumann_bc.insert(
        pair(3, new dealii::Functions::ZeroFunction<dim>(dim)));

      if(dim == 3)
      {
        this->boundary_descriptor->neumann_bc.insert(
          pair(4, new dealii::Functions::ZeroFunction<dim>(dim)));
      }
    }
    else // we need to apply additional boundary conditions to suppress rigid body motion
    {
      if(dim == 2)
      {
        this->boundary_descriptor->dirichlet_bc.insert(
          pair(3, new dealii::Functions::ZeroFunction<dim>(dim)));
        this->boundary_descriptor->dirichlet_bc_initial_acceleration.insert(
          pair(3, new dealii::Functions::ZeroFunction<dim>(dim)));

        std::vector<bool> mask_y = {false, true};
        this->boundary_descriptor->dirichlet_bc_component_mask.insert(pair_mask(3, mask_y));
      }
      if(dim == 3)
      {
        this->boundary_descriptor->dirichlet_bc.insert(
          pair(3, new dealii::Functions::ZeroFunction<dim>(dim)));
        this->boundary_descriptor->dirichlet_bc_initial_acceleration.insert(
          pair(3, new dealii::Functions::ZeroFunction<dim>(dim)));

        std::vector<bool> mask_y = {false, true, false};
        this->boundary_descriptor->dirichlet_bc_component_mask.insert(pair_mask(3, mask_y));

        this->boundary_descriptor->dirichlet_bc.insert(
          pair(4, new dealii::Functions::ZeroFunction<dim>(dim)));
        this->boundary_descriptor->dirichlet_bc_initial_acceleration.insert(
          pair(4, new dealii::Functions::ZeroFunction<dim>(dim)));

        std::vector<bool> mask_z = {false, false, true};
        this->boundary_descriptor->dirichlet_bc_component_mask.insert(pair_mask(4, mask_z));
      }
    }
  }

  void
  set_material_descriptor() final
  {
    typedef std::pair<dealii::types::material_id, std::shared_ptr<MaterialData>> Pair;

    if(this->param.material_type == MaterialType::StVenantKirchhoff)
    {
      Type2D const two_dim_type   = Type2D::PlaneStress;
      double const poissons_ratio = 0.3;
      this->material_descriptor->insert(
        Pair(0,
             new StVenantKirchhoffData<dim>(
               this->param.material_type, youngs_modulus, poissons_ratio, two_dim_type)));
    }
    else if(this->param.material_type == MaterialType::IncompressibleNeoHookean)
    {
      Type2D const two_dim_type  = Type2D::Undefined;
      double const shear_modulus = 1.0e2;
      double const nu            = 0.49;
      double const bulk_modulus  = shear_modulus * 2.0 * (1.0 + nu) / (3.0 * (1.0 - 2.0 * nu));

      this->material_descriptor->insert(
        Pair(0,
             new IncompressibleNeoHookeanData<dim>(
               this->param.material_type, shear_modulus, bulk_modulus, two_dim_type)));
    }
  }

  void
  set_field_functions() final
  {
    bool quasistatic_solver = false;
    if(this->param.problem_type == ProblemType::QuasiStatic)
      quasistatic_solver = true;

    if(use_volume_force)
      this->field_functions->right_hand_side.reset(
        new VolumeForce<dim>(this->volume_force, quasistatic_solver));
    else
      this->field_functions->right_hand_side.reset(new dealii::Functions::ZeroFunction<dim>(dim));

    this->field_functions->initial_displacement.reset(
      new dealii::Functions::ZeroFunction<dim>(dim));
    this->field_functions->initial_velocity.reset(new dealii::Functions::ZeroFunction<dim>(dim));
  }

  std::shared_ptr<PostProcessor<dim, Number>>
  create_postprocessor() final
  {
    PostProcessorData<dim> pp_data;
    pp_data.output_data.time_control_data.is_active        = this->output_parameters.write;
    pp_data.output_data.time_control_data.start_time       = start_time;
    pp_data.output_data.time_control_data.trigger_interval = (end_time - start_time) / 20.0;
    pp_data.output_data.directory                    = this->output_parameters.directory + "vtu/";
    pp_data.output_data.filename                     = this->output_parameters.filename;
    pp_data.output_data.write_displacement_magnitude = true;
    pp_data.output_data.write_displacement_jacobian  = true;
    pp_data.output_data.write_max_principal_stress   = true;
    pp_data.output_data.write_higher_order           = true;
    pp_data.output_data.degree                       = this->param.degree;

    pp_data.error_data.time_control_data.is_active        = true;
    pp_data.error_data.time_control_data.start_time       = start_time;
    pp_data.error_data.time_control_data.trigger_interval = (end_time - start_time) * 0.25;
    pp_data.error_data.calculate_relative_errors          = true;
    double const vol_force = use_volume_force ? this->volume_force : 0.0;
    if(boundary_type == BoundaryType::Dirichlet)
    {
      pp_data.error_data.analytical_solution.reset(
        new SolutionDBC<dim>(this->length, this->displacement, vol_force, this->youngs_modulus));
    }
    else if(boundary_type == BoundaryType::Neumann)
    {
      pp_data.error_data.analytical_solution.reset(
        new SolutionNBC<dim>(this->length, this->area_force, vol_force, this->youngs_modulus));
    }
    else
    {
      AssertThrow(false, dealii::ExcMessage("not implemented."));
    }

    std::shared_ptr<PostProcessor<dim, Number>> post(
      new PostProcessor<dim, Number>(pp_data, this->mpi_comm));

    return post;
  }

  double length = 1.0, height = 1.0, width = 1.0;

  bool use_volume_force  = true;
  bool large_deformation = true;

  bool large_deformation = true;

  bool const clamp_at_right_boundary = false;
  bool const clamp_at_left_boundary  = false;

  double volume_force = 1.0;

  enum class BoundaryType
  {
    Dirichlet,
    Neumann
  };
  BoundaryType boundary_type = BoundaryType::Dirichlet;
  ProblemType  problem_type  = ProblemType::Unsteady;

  double weak_damping_coefficient = 0.0;

  Preconditioner preconditioner         = Preconditioner::Multigrid;
  unsigned int   min_degree_matrix_free = 1;

  double displacement = 1.0; // "Dirichlet"
  double area_force   = 1.0; // "Neumann"

<<<<<<< HEAD
  double spring_coefficient  = 0.0;
  double dashpot_coefficient = 0.0;
  double exterior_pressure   = 0.0;
=======
  bool use_matrix_based_operator = false;
>>>>>>> c206eb06

  // mesh parameters
  bool               adaptive_refinement = false;
  unsigned int const repetitions0 = 4, repetitions1 = 1, repetitions2 = 1;

  MaterialType material_type  = MaterialType::Undefined;
  double const youngs_modulus = 200.0;

  double const start_time = 0.0;
  double const end_time   = 100.0;

  double const density = 0.001;
};

} // namespace Structure

} // namespace ExaDG

#include <exadg/structure/user_interface/implement_get_application.h>

#endif<|MERGE_RESOLUTION|>--- conflicted
+++ resolved
@@ -246,7 +246,6 @@
       prm.add_parameter("Width", width, "Width of domain.");
       prm.add_parameter("UseVolumeForce", use_volume_force, "Use volume force.");
       prm.add_parameter("VolumeForce", volume_force, "Volume force.");
-      prm.add_parameter("LargeDeformation", large_deformation, "Consider finite strain elasticity");
       prm.add_parameter("BoundaryType",
                         boundary_type,
                         "Type of boundary condition, Dirichlet vs Neumann.");
@@ -269,11 +268,6 @@
       prm.add_parameter("Traction",
                         area_force,
                         "Traction acting on right boundary in case of Neumann BC.");
-<<<<<<< HEAD
-      prm.add_parameter("SpringCoefficient", spring_coefficient, "Exterior spring stiffness.");
-      prm.add_parameter("DashpotCoefficient", dashpot_coefficient, "Exterior daspot coefficient.");
-      prm.add_parameter("ExteriorPressure", exterior_pressure, "Exterior pressure.");
-=======
       prm.add_parameter("AdaptiveRefinement",
                         adaptive_refinement,
                         "Static adaptive refinement of the mesh.");
@@ -283,7 +277,6 @@
       prm.add_parameter("MinDegreeMatrixFree",
                         min_degree_matrix_free,
                         "Minimum polynomial degree for matrix-free operators in multigrid.");
->>>>>>> c206eb06
     }
     prm.leave_subsection();
   }
@@ -566,15 +559,8 @@
                                                                                   pair;
     typedef typename std::pair<dealii::types::boundary_id, dealii::ComponentMask> pair_mask;
 
-    // exterior support
-    bool const spring_active_in_normal_direction_only  = true;
-    bool const dashpot_active_in_normal_direction_only = true;
-    this->boundary_descriptor->robin_k_c_p_param.insert(std::make_pair(
-      0,
-      std::make_pair(std::array<bool, 2>{{spring_active_in_normal_direction_only,
-                                          dashpot_active_in_normal_direction_only}},
-                     std::array<double, 3>{
-                       {spring_coefficient, dashpot_coefficient, exterior_pressure}})));
+    this->boundary_descriptor->neumann_bc.insert(
+      pair(0, new dealii::Functions::ZeroFunction<dim>(dim)));
 
     // left face
     std::vector<bool> mask_left = {true, clamp_at_left_boundary};
@@ -729,11 +715,12 @@
     pp_data.output_data.write_higher_order           = true;
     pp_data.output_data.degree                       = this->param.degree;
 
-    pp_data.error_data.time_control_data.is_active        = true;
     pp_data.error_data.time_control_data.start_time       = start_time;
-    pp_data.error_data.time_control_data.trigger_interval = (end_time - start_time) * 0.25;
-    pp_data.error_data.calculate_relative_errors          = true;
-    double const vol_force = use_volume_force ? this->volume_force : 0.0;
+    pp_data.error_data.time_control_data.trigger_interval = (end_time - start_time);
+
+    pp_data.error_data.time_control_data.is_active = true;
+    pp_data.error_data.calculate_relative_errors   = true;
+    double const vol_force                         = use_volume_force ? this->volume_force : 0.0;
     if(boundary_type == BoundaryType::Dirichlet)
     {
       pp_data.error_data.analytical_solution.reset(
@@ -758,8 +745,6 @@
   double length = 1.0, height = 1.0, width = 1.0;
 
   bool use_volume_force  = true;
-  bool large_deformation = true;
-
   bool large_deformation = true;
 
   bool const clamp_at_right_boundary = false;
@@ -783,13 +768,7 @@
   double displacement = 1.0; // "Dirichlet"
   double area_force   = 1.0; // "Neumann"
 
-<<<<<<< HEAD
-  double spring_coefficient  = 0.0;
-  double dashpot_coefficient = 0.0;
-  double exterior_pressure   = 0.0;
-=======
   bool use_matrix_based_operator = false;
->>>>>>> c206eb06
 
   // mesh parameters
   bool               adaptive_refinement = false;
